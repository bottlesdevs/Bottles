version: 1
script:
  # Remove any previous build
  - rm -rf AppDir | true
  - rm -rf build  | true

  # Building with meson and ninja
  - DESTDIR=$TARGET_APPDIR
  - mkdir build & meson build --prefix=/usr --buildtype=release
  - cd build
  - ninja ; ninja install ; ninja bottles-pot ; ninja bottles-update-po
  - cd ..

  # Preparing directories
  - mkdir -p AppDir/usr AppDir/usr/local/share/bottles AppDir/bin AppDir/usr/bin AppDir/usr/share/glib-2.0/schemas AppDir/usr/share/applications AppDir/usr/share/metainfo AppDir/usr/share/icons

  # Compiling and installing glib-resources
  - glib-compile-resources --sourcedir=src/ui/ src/ui/bottles.gresource.xml --target=AppDir/usr/local/share/bottles/bottles.gresource

  # Copying Bottles binary
  - cp build/src/bottles AppDir/usr/bin/

  # Copying AppRun script and making it executable
  - cp AppRun AppDir/bin/
  - chmod +x /home/runner/work/Bottles/Bottles/AppDir/bin/AppRun

  # Copying Bottles python package and remove not useful files
  - cp -a src AppDir/usr/local/share/bottles/bottles
  - rm AppDir/usr/local/share/bottles/bottles/bottles.in AppDir/usr/local/share/bottles/bottles/meson.build

  # Compiling and installing translations
  - cat po/LINGUAS | while read lang
  - do
  - mkdir -p AppDir/usr/share/locale/$lang/LC_MESSAGES
  - msgfmt -o AppDir/usr/share/locale/$lang/LC_MESSAGES/bottles.mo po/$lang.po
  - done

  # Copying icons
  - cp -a data/icons AppDir/usr/share
  - mv AppDir/usr/share/icons/symbolic/scalable/apps/*.svg AppDir/usr/share/icons/hicolor/scalable/apps/

  # Copying Desktop file
  - cp build/data/com.usebottles.bottles.desktop AppDir/usr/share/applications/

  # Copying and compiling gschema
  - cp data/com.usebottles.bottles.gschema.xml AppDir/usr/share/glib-2.0/schemas/com.usebottles.bottles.gschema.xml
  - glib-compile-schemas AppDir/usr/share/glib-2.0/schemas/

  # Copying appdata
  - cp -a data/com.usebottles.bottles.appdata.xml.in AppDir/usr/share/metainfo/com.usebottles.bottles.appdata.xml

  # Set bash as default shell
  - mkdir -p AppDir/bin
  - ln -sf bash AppDir/bin/sh

  # Set python3 as default python
  - mkdir -p AppDir/usr/bin
  - ln -sf python3 AppDir/usr/bin/python

  # Install p7zip
  - wget https://github.com/bottlesdevs/p7zip/releases/download/16.02/p7zip.tar.xz
  - tar -xf p7zip.tar.xz -C AppDir/usr/bin

  # Install EasyTerm
  - wget https://github.com/bottlesdevs/EasyTerm/archive/refs/tags/0.2.0.tar.gz
  - mkdir -p $HOME/easyterm
  - tar zxvf 0.2.0.tar.gz -C $HOME/easyterm
  - cp $HOME/easyterm/EasyTerm-*/easyterm/easyterm.py AppDir/usr/bin/
  - chmod +x AppDir/usr/bin/easyterm.py

  # Install LibAdwaita
  - git clone https://gitlab.gnome.org/GNOME/libadwaita.git && cd ./libadwaita
  - git reset --hard 5cb00a274318b870f4b3ff09ed8f24d52f11f7de && export DESTDIR=../../AppDir
  - mkdir build && meson build -Dtests=false -Dexamples=false --prefix=/usr --buildtype=release
  - cd ./build && ninja install && cd ../../ && rm -rf ./libadwaita && unset DESTDIR
  
  # Fetch appimage_module_patcher.sh
  - wget https://gist.githubusercontent.com/azubieta/202c85f1f5a9e5c6be5cb066fcb2d5e2/raw/40f04063fa5fff21310ba075922295b09dd84bee/appimage_module_patcher.sh
  - cp appimage_module_patcher.sh AppDir/usr/bin/appimage_module_patcher
  - chmod +x AppDir/usr/bin/appimage_module_patcher
  
AppDir:
  path: ./AppDir

  app_info:
    id: com.usebottles.bottles
    name: Bottles
    icon: com.usebottles.bottles
    version: 2022.7.28-brescia-2
    
    # Set the python executable as entry point
    exec: usr/bin/python3.10
    # Set the application main script path as argument. Use '$@' to forward CLI parameters
    exec_args: "--bind / / --dev /dev --ro-bind $APPDIR/usr/lib/ /usr/lib --ro-bind $APPDIR/lib/ /lib $APPDIR/bin/AppRun $@"

  apt:
    arch: [amd64, i386]
    sources:
      - sourceline: 'deb http://archive.ubuntu.com/ubuntu/ kinetic main restricted universe multiverse'
        key_url: 'http://keyserver.ubuntu.com/pks/lookup?op=get&search=0x871920D1991BC93C'

    include:
      - bash
      - coreutils
      - gsettings-desktop-schemas
      - dconf-gsettings-backend
      - gsettings-backend
      - libgtksourceview-5-0
      - libbz2-1.0
      - libcanberra-pulse
      - libexpat1
      - libgcc-s1
      - libc6
      - libc6-i386
      - libgpg-error0
      - libpcre3
      - libprocps8
      - libpython3.10-stdlib
      - librsvg2-common
      - libselinux1
      - libgtk-4-1
      - libwebkit2gtk-4.0
      - libglib2.0-0
      - libglib2.0-bin
      - libgee-0.8-2
      - libffi8ubuntu1
      - libportal1
      - libportal-gtk4-1
      - python3-gi-cairo
      - python3-certifi
      - python3-yaml
      - python3-requests
      - python3-markdown
      - gir1.2-gtk-4.0
      - gir1.2-gtksource-5
      - gir1.2-notify-0.7
      - ibus-gtk4
      - zlib1g
      - libfreetype6
      - libfreetype6:i386
      - libgamemode0
      - winbind
      - cabextract
      - patool
#     - p7zip
      - x11-utils
      - libpcre3
      - icoextract
#      - libc-bin
      - libc-bin:i386
      - base-files
      - libgl1-mesa-dri

    exclude:
      - humanity-icon-theme

  after_runtime: |
    # rm -f $APPDIR/.bundle.yml
    # rm -rf $APPDIR/usr/share/doc
    # rm -rf $APPDIR/usr/share/man
    # mkdir -p $APPDIR/usr/local/lib/p7zip/
    # ln -s $APPDIR/usr/lib/p7zip/ $APPDIR/usr/local/lib/p7zip/
<<<<<<< HEAD
    true
=======
    AppDir/usr/bin/appimage_module_patcher $APPDIR/usr/bin/*

>>>>>>> 56fb9b86
  files:
    include:
      - AppDir/usr/bin/*
      - AppDir/usr/lib/x86_64-linux-gnu/libffi.so.8
      - AppDir/usr/lib/x86_64-linux-gnu/libadwaita-1.so.0

    exclude:
      - AppDir/usr/lib/x86_64-linux-gnu/gconv
      - AppDir/usr/share/man
      - AppDir/.bundle.yml
      - AppDir/usr/share/doc/*
      - AppDir/usr/share/doc/*/README.*
      - AppDir/usr/share/doc/*/changelog.*
      - AppDir/usr/share/doc/*/NEWS.*
      - AppDir/usr/share/doc/*/TODO.*
      - AppDir/usr/share/common-licenses/*

  runtime:
    arch: [x86_64, i386]
    env:
      GDK_BACKEND: x11
      PYTHONHOME: '${APPDIR}/usr'
      PYTHONPATH: '$APPDIR/usr/lib/python3/dist-packages'
      SSL_CERT_FILE: "$APPDIR/usr/lib/python3/dist-packages/certifi/cacert.pem"
      APPDIR_MODULE_DIR: $HOME/.local/share/bottles/
      # LD_LIBRARY_PATH: '$APPDIR/usr/lib/:$APPDIR/usr/lib/i386-linux-gnu/:$APPDIR/usr/lib/x86_64-linux-gnu/:$APPDIR/usr/lib32/:$APPDIR/usr/lib64/:$APPDIR/lib/:$APPDIR/lib/i386-linux-gnu/:$APPDIR/lib/x86_64-linux-gnu/:$APPDIR/lib32/:$APPDIR/lib64/:$LD_LIBRARY_PATH'

    path_mappings:
      - /usr/share/bottles:$APPDIR/usr/local/share/bottles

  test:
    arch:
      image: appimagecrafters/tests-env:archlinux-latest
      command: ./AppRun
      use_host_x: true

AppImage:
  update-information: 'gh-releases-zsync|AppImage-*x86_64.AppImage.zsync'
  sign-key: None
  arch: x86_64<|MERGE_RESOLUTION|>--- conflicted
+++ resolved
@@ -160,12 +160,8 @@
     # rm -rf $APPDIR/usr/share/man
     # mkdir -p $APPDIR/usr/local/lib/p7zip/
     # ln -s $APPDIR/usr/lib/p7zip/ $APPDIR/usr/local/lib/p7zip/
-<<<<<<< HEAD
-    true
-=======
     AppDir/usr/bin/appimage_module_patcher $APPDIR/usr/bin/*
 
->>>>>>> 56fb9b86
   files:
     include:
       - AppDir/usr/bin/*
