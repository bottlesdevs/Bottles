--- conflicted
+++ resolved
@@ -273,13 +273,8 @@
         '''
         This function checks for installed Bottles and system runners and
         appends them to the runners_available list. If there are no runners
-<<<<<<< HEAD
         available (the system Wine cannot be the only one), it will install
-        the latest Vaniglia runner from the repository if a connection is
-=======
-        available (the sys-wine cannot be the only one), it will install
-        the latest caffe runner from the repository if connection is
->>>>>>> 34ff47e7
+        the latest Caffe runner from the repository if a connection is
         available, then update the list with the new one. It also locks the 
         winemenubuilder.exe for the Bottles' runners, to prevent them from
         creating invalid desktop- and menu entries.
@@ -1094,29 +1089,9 @@
             config["Versioning"] = True
 
         # execute wineboot on the bottle path
-<<<<<<< HEAD
-        GLib.idle_add(
-            dialog.update_output, 
-            _("The wineconfig is being updated…")
-        )
-        command = [
-            "DISPLAY=:3.0",
-            "WINEDEBUG=-all",
-            f"WINEPREFIX={bottle_complete_path}",
-            f"WINEARCH={arch}",
-            f"{runner} wineboot /nogui"
-        ]
-        command = " ".join(command)
-        subprocess.Popen(command, shell=True).communicate()
-        GLib.idle_add(
-            dialog.update_output, 
-            _("Wineconfig updated!")
-        )
-=======
-        log_update(_("The WINE config is being updated…"))
+        log_update(_("The Wineconfig is being updated…"))
         Runner.wineboot(config, status=4, silent=True, comunicate=True)
-        log_update(_("WINE config updated!"))
->>>>>>> 34ff47e7
+        log_update(_("Wineconfig updated"))
         time.sleep(.5)
 
         if "FLATPAK_ID" in os.environ or sandbox:
@@ -1354,15 +1329,9 @@
         It can also be used to remove the DXVK version if remove is
         set to True.
         '''
-<<<<<<< HEAD
-        config, remove, version, widget = args
         logging.info(f"Installing DXVK for [{config['Name']}] bottle.")
-
-=======
-        logging.info(f"Installing dxvk for bottle: [{config['Name']}].")
         
         dxvk_version = config.get("DXVK")
->>>>>>> 34ff47e7
         if version:
             dxvk_version = version
 
@@ -1482,119 +1451,4 @@
         using the remove option.
         '''
         logging.info(f"Removing dxvk-nvapi for bottle: [{config['Name']}].")
-
-<<<<<<< HEAD
-        self.install_nvapi(config, remove=True, widget=widget)
-
-    @staticmethod
-    def search_wineprefixes() -> list:
-        importer_wineprefixes = []
-
-        # search wine prefixes in external managers paths
-        lutris_results = glob(f"{TrdyPaths.lutris}/*/")
-        playonlinux_results = glob(f"{TrdyPaths.playonlinux}/*/")
-        bottlesv1_results = glob(f"{TrdyPaths.bottlesv1}/*/")
-
-        results = lutris_results + playonlinux_results + bottlesv1_results
-
-        # count results
-        is_lutris = len(lutris_results)
-        is_playonlinux = is_lutris + len(playonlinux_results)
-        i = 1
-
-        for wineprefix in results:
-            wineprefix_name = wineprefix.split("/")[-2]
-
-            # identify manager by index
-            if i <= is_lutris:
-                wineprefix_manager = "Lutris"
-            elif i <= is_playonlinux:
-                wineprefix_manager = "PlayOnLinux"
-            else:
-                wineprefix_manager = "Bottles v1"
-
-            # check the drive_c path exists
-            if os.path.isdir(f"{wineprefix}/drive_c"):
-                wineprefix_lock = os.path.isfile(f"{wineprefix}/bottle.lock")
-                importer_wineprefixes.append(
-                    {
-                        "Name": wineprefix_name,
-                        "Manager": wineprefix_manager,
-                        "Path": wineprefix,
-                        "Lock": wineprefix_lock
-                    })
-            i += 1
-
-        logging.info(f"Found {len(importer_wineprefixes)} wineprefixes…")
-        return importer_wineprefixes
-
-    def import_wineprefix(self, wineprefix: dict, widget: Gtk.Widget) -> bool:
-        '''
-        This function imports a wineprefix from an external wineprefix
-        manager and converts it into a bottle. It also creates a lock file
-        in the source path to prevent multiple imports.
-        '''
-        logging.info(
-            f"Importing wineprefix [{wineprefix['Name']}] in a new bottle…"
-        )
-
-        # hide btn_import to prevent double imports
-        widget.set_visible(False)
-
-        # prepare bottle path for the wineprefix
-        bottle_path = "Imported_%s" % wineprefix.get("Name")
-        bottle_complete_path = "%s/%s" % (Paths.bottles, bottle_path)
-
-        try:
-            os.makedirs(bottle_complete_path, exist_ok=False)
-        except:
-            logging.error(
-                "Could not create bottle path for wineprefix "
-                f"[{wineprefix['Name']}], aborting."
-            )
-            return False
-
-        # create lockfile in source path
-        logging.info("Creating lock file in source path…")
-        open(f'{wineprefix.get("Path")}/bottle.lock', 'a').close()
-
-        # copy wineprefix files in the new bottle
-        command = f"cp -a {wineprefix.get('Path')}/* {bottle_complete_path}/"
-        subprocess.Popen(command, shell=True).communicate()
-
-        # create bottle config
-        new_config = Samples.config
-        new_config["Name"] = wineprefix["Name"]
-        new_config["Runner"] = self.get_latest_runner()
-        new_config["Path"] = bottle_path
-        new_config["Environment"] = "Custom"
-        new_config["Creation_Date"] = str(datetime.now())
-        new_config["Update_Date"] = str(datetime.now())
-
-        # save config
-        with open(f"{bottle_complete_path}/bottle.yml", "w") as conf_file:
-            yaml.dump(new_config, conf_file, indent=4)
-            conf_file.close()
-
-        # update bottles view
-        self.update_bottles(silent=True)
-
-        logging.info(
-            f"Wineprefix: [{wineprefix['Name']}] imported!"
-        )
-        return True
-
-    @staticmethod
-    def browse_wineprefix(wineprefix: dict) -> bool:
-        '''
-        This function opens the system file-manager to browse
-        the wineprefix path.
-        '''
-        return ManagerUtils.open_filemanager(
-            path_type="custom",
-            custom_path=wineprefix.get("Path")
-        )
-=======
-        self.install_nvapi(config, remove=True)
-        
->>>>>>> 34ff47e7
+        self.install_nvapi(config, remove=True)