--- conflicted
+++ resolved
@@ -84,11 +84,7 @@
               <object class="GtkEntry" id="entry_variables">
                 <property name="visible">True</property>
                 <property name="can-focus">True</property>
-<<<<<<< HEAD
-                <property name="tooltip-text" translatable="yes">e.g: -example1 -example2 -example3=hello</property>
-=======
-                <property name="tooltip-text" translatable="yes">e.g.: VAR1=value VAR2=value</property>
->>>>>>> 34ff47e7
+                <property name="tooltip-text" translatable="yes">e.g: VAR1=value VAR2=value</property>
                 <property name="hexpand">True</property>
                 <property name="primary-icon-name">utilities-terminal-symbolic</property>
                 <property name="placeholder-text" translatable="yes">e.g: VAR1=value VAR2=value ..</property>
