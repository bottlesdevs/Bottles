<?xml version="1.0" encoding="UTF-8"?>
<component type="desktop">
    <id>com.usebottles.bottles.desktop</id>
    <metadata_license>CC0-1.0</metadata_license>
    <project_license>GPL-3.0-or-later</project_license>
    <name>Bottles</name>
    <summary>Run Windows software</summary>
    <developer_name translatable="no">Mirko Brombin</developer_name>
    <description>
        <p>Run Windows software on Linux with Bottles!</p>
        <p>Bottle software and enjoy at your leisure!</p>
        <p>Our built-in dependency installation system grants automatic software
            compatibility access. Use the download manager to download the official components:
            the runner (Wine, Proton), DXVK, dependencies, etc.</p>
        <p>Bottle versioning keeps your work safe now and lets you restore it later!</p>
        <p>Features:</p>
        <ul>
          <li>Create bottles using preconfigured environments or create your own</li>
          <li>Run executables (.exe/.msi) in your bottles, directly from the context menu of your file-manager</li>
          <li>Automated detection of applications installed in your bottles</li>
          <li>Add environment variables quickly</li>
          <li>Override DLLs directly from per-bottle preferences</li>
          <li>On-the-fly runner change for any Bottle</li>
          <li>Various gaming-performance optimizations (esync, fsync, DXVK, cache, shader compiler, offload … and much more.)</li>
          <li>Automatic installation and management of Wine and Proton runners</li>
          <li>Automatic bottle repair in case of breakage</li>
          <li>Integrated dependency-installer based on a community-driven repository</li>
          <li>Integrated Task manager for Wine processes</li>
          <li>Access to ProtonDB and WineHQ for support</li>
          <li>System for bringing your configuration to new versions of Bottles</li>
          <li>Back up and import bottles</li>
          <li>Import Wine prefixes from other managers</li>
          <li>Bottles versioning (experimental)</li>
          <li>... and much more that you can find by installing Bottles!</li>
        </ul>
    </description>
    ​<mimetypes>
        <mimetype>application/x-ms-dos-executable</mimetype>
        <mimetype>application/x-msi</mimetype>
        <mimetype>application/x-ms-shortcut</mimetype>
        <mimetype>application/x-wine-extension-msp</mimetype>
    </mimetypes>
    <screenshots>
        <screenshot type="default">
            <image>https://raw.githubusercontent.com/bottlesdevs/Bottles/master/data/appstream/screenshot.png</image>
        </screenshot>
        <screenshot>
            <image>https://raw.githubusercontent.com/bottlesdevs/Bottles/master/data/appstream/1.png</image>
        </screenshot>
        <screenshot>
            <image>https://raw.githubusercontent.com/bottlesdevs/Bottles/master/data/appstream/2.png</image>
        </screenshot>
        <screenshot>
            <image>https://raw.githubusercontent.com/bottlesdevs/Bottles/master/data/appstream/3.png</image>
        </screenshot>
        <screenshot>
            <image>https://raw.githubusercontent.com/bottlesdevs/Bottles/master/data/appstream/4.png</image>
        </screenshot>
        <screenshot>
            <image>https://raw.githubusercontent.com/bottlesdevs/Bottles/master/data/appstream/5.png</image>
        </screenshot>
        <screenshot>
            <image>https://raw.githubusercontent.com/bottlesdevs/Bottles/master/data/appstream/6.png</image>
        </screenshot>
        <screenshot>
            <image>https://raw.githubusercontent.com/bottlesdevs/Bottles/master/data/appstream/7.png</image>
        </screenshot>
        <screenshot>
            <image>https://raw.githubusercontent.com/bottlesdevs/Bottles/master/data/appstream/8.png</image>
        </screenshot>
        <screenshot>
            <image>https://raw.githubusercontent.com/bottlesdevs/Bottles/master/data/appstream/9.png</image>
        </screenshot>
        <screenshot>
            <image>https://raw.githubusercontent.com/bottlesdevs/Bottles/master/data/appstream/10.png</image>
        </screenshot>
        <screenshot>
            <image>https://raw.githubusercontent.com/bottlesdevs/Bottles/master/data/appstream/11.png</image>
        </screenshot>
    </screenshots>
    <translation type="gettext">com.usebottles.bottles</translation>
    <content_rating type="oars-1.1"/>
    <url type="homepage">https://usebottles.com</url>
    <url type="bugtracker">https://github.com/bottlesdevs/Bottles/issues</url>
    <url type="help">https://docs.usebottles.com</url>
    <url type="donation">https://usebottles.com/funding</url>
    <url type="translate">https://hosted.weblate.org/engage/bottles</url>
    <recommends>
      <control>pointing</control>
      <control>keyboard</control>
      <control>touch</control>
    </recommends>
    <requires>
      <display_length compare="ge">768</display_length>
    </requires>
    <releases>
        <release version="2022.5.2" date="2022-04-27">
          <description>
            <p>News</p>
            <ul>
<<<<<<< HEAD
                <li>General UI improvements, make the interface more consistent and easier to use.</li>
                <li>Support for bottles on different paths, the option is present in the custom env settings but is also respected by all the other envs</li>
                <li>Notable general performance improvements of the Wine backend</li>
                <li>Installers now supports the run_winecommand action, allowing you to run commands inside the prefix via Wine (refer to the maintainers documentation)</li>
                <li>Dependencies now supports the delete_dlls action to remove a dll before updating (refers to the maintainers documentation)</li>
                <li>Templates are now updated on bottle creation if newer components are detected, this will speed up the creation of new bottles</li>
                <li>Desktop entries now uses the new CLI to launch the executable</li>
                <li>The journal can now be browsed from Bottles, accessible from the Health check menu</li>
                <li>The d3dx9 dependency (and more coming) now uses small archives, this speed up the installation</li>
                <li>Windows paths are now launched via the Start WineProgram which set the current working directory to make sure it finds all files</li>
                <li>Start WineProgram now tries to convert Unix paths to Windows if explicitly requested</li>
                <li>The bottle's cwd preference has now a new button to reset to the default one</li>
                <li>Desktop entries can now be updated, just press "Add Desktop Entry" again from the programs list (Thanks to @emiltang)</li>
                <li>Updated samba to 4.15.6 (Thanks to @rmnscnce)</li>
=======
                <li>General improvements to respect GNOME Circle requirements</li>
                <li>More consistency of buttons/menus position</li>
                <li>Improve Onboarding process</li>
                <li>Auto-focus in bottle's name field when creating a new bottle</li>
                <li>New bottle's name field now uses default style</li>
                <li>New bottle create button is now always visible but disabled (not sensitive) if not usable</li>
                <li>Improve end of bottle creation modal</li>
                <li>Suggest how to install first program in new bottle</li>
                <li>Explain what to do in each page</li>
                <li>Explain what to do the first time you open a bottle</li>
                <li>Bottle renaming is now in preferences view</li>
                <li>Explain what compatibility grades are</li>
                <li>Add missing dots to sentences</li>
                <li>Fit title case</li>
                <li>Align animations to most GNOME apps</li>
>>>>>>> 6657481e
            </ul>

            <p>Fixes</p>
            <ul>
                <li>Fixed desktop entries, bottles-cli was using Name instead of Path (Thanks to @emiltang)</li>
            </ul>

            <p>Translations</p>
            <ul>
                <li>French translations thanks to @julroy67</li>
                <li>Persian traslations thanks to @pikhosh, @Gnkalk</li>
                <li>Portuguese (Brazil) translations thanks to @FHEK789, @vitorhcl</li>
                <li>German translations thanks to @Maxopoly</li>
                <li>Spanish translations thanks to @uanretamales</li>
                <li>Swedish translations thanks to @bittin</li>
                <li>Russian translations thanks to @Knebergish</li>
                <li>Czech translations thanks to @vikdevelop</li>
                <li>Chinese (traditional) translations thanks to @Adrian400811</li>
                <li>Malay translations thanks to @amiruldevkun</li>
                <li>Fix grammar issues thanks to @purpleidea</li>
            </ul>
          </description>
        </release>
    </releases>
</component><|MERGE_RESOLUTION|>--- conflicted
+++ resolved
@@ -98,22 +98,6 @@
           <description>
             <p>News</p>
             <ul>
-<<<<<<< HEAD
-                <li>General UI improvements, make the interface more consistent and easier to use.</li>
-                <li>Support for bottles on different paths, the option is present in the custom env settings but is also respected by all the other envs</li>
-                <li>Notable general performance improvements of the Wine backend</li>
-                <li>Installers now supports the run_winecommand action, allowing you to run commands inside the prefix via Wine (refer to the maintainers documentation)</li>
-                <li>Dependencies now supports the delete_dlls action to remove a dll before updating (refers to the maintainers documentation)</li>
-                <li>Templates are now updated on bottle creation if newer components are detected, this will speed up the creation of new bottles</li>
-                <li>Desktop entries now uses the new CLI to launch the executable</li>
-                <li>The journal can now be browsed from Bottles, accessible from the Health check menu</li>
-                <li>The d3dx9 dependency (and more coming) now uses small archives, this speed up the installation</li>
-                <li>Windows paths are now launched via the Start WineProgram which set the current working directory to make sure it finds all files</li>
-                <li>Start WineProgram now tries to convert Unix paths to Windows if explicitly requested</li>
-                <li>The bottle's cwd preference has now a new button to reset to the default one</li>
-                <li>Desktop entries can now be updated, just press "Add Desktop Entry" again from the programs list (Thanks to @emiltang)</li>
-                <li>Updated samba to 4.15.6 (Thanks to @rmnscnce)</li>
-=======
                 <li>General improvements to respect GNOME Circle requirements</li>
                 <li>More consistency of buttons/menus position</li>
                 <li>Improve Onboarding process</li>
@@ -129,7 +113,6 @@
                 <li>Add missing dots to sentences</li>
                 <li>Fit title case</li>
                 <li>Align animations to most GNOME apps</li>
->>>>>>> 6657481e
             </ul>
 
             <p>Fixes</p>
