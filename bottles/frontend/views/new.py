--- conflicted
+++ resolved
@@ -20,15 +20,10 @@
 from gi.repository import Gtk, Adw, Pango, Gio
 
 from bottles.backend.models.config import BottleConfig
-<<<<<<< HEAD
 from bottles.backend.utils.threading import RunAsync
 from bottles.frontend.utils.filters import add_yaml_filters, add_all_filters
 from bottles.frontend.utils.gtk import GtkUtils
-=======
-from bottles.frontend.utils.threading import RunAsync
-from bottles.frontend.utils.filters import add_yaml_filters, add_all_filters
-
->>>>>>> 6f2d8635
+
 
 @Gtk.Template(resource_path="/com/usebottles/bottles/new.ui")
 class NewView(Adw.Window):
@@ -198,12 +193,8 @@
             custom_environment=self.env_recipe_path
         )
 
-<<<<<<< HEAD
     @GtkUtils.run_in_main_loop
-    def update_output(self, text):
-=======
     def update_output(self, text: str) -> None:
->>>>>>> 6f2d8635
         """
         Updates label_output with the given text by concatenating
         with the previous text.
@@ -212,10 +203,7 @@
         text = f"{current_text}{text}\n"
         self.label_output.set_text(text)
 
-<<<<<<< HEAD
     @GtkUtils.run_in_main_loop
-    def finish(self, result, error=None):
-=======
     def finish(self, result, error=None) -> None:
         """ Updates widgets based on whether it succeeded or failed. """
 
@@ -229,7 +217,6 @@
         notification = Gio.Notification()
 
         # Show error if bottle unsuccessfully builds
->>>>>>> 6f2d8635
         if not result or not result.status or error:
             title = _("Unable to Create Bottle")
             self.btn_cancel.set_visible(False)
