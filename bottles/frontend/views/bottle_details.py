--- conflicted
+++ resolved
@@ -286,16 +286,12 @@
             accept_label=_("Add")
         )
 
-<<<<<<< HEAD
-    def update_programs(self, config: Optional[BottleConfig] = None, force_add: dict = None):
-=======
         add_executable_filters(dialog)
         dialog.set_modal(True)
         dialog.connect("response", set_path)
         dialog.show()
 
-    def update_programs(self, config: dict = None, force_add: dict = None):
->>>>>>> 48014686
+    def update_programs(self, config: Optional[BottleConfig] = None, force_add: dict = None):
         """
         This function update the programs lists.
         """
@@ -432,51 +428,20 @@
         else:
             show_chooser()
 
-<<<<<<< HEAD
-    def __execute(self, _dialog, response, file_dialog, args=""):
-        if response == -3:
-            _file = file_dialog.get_file()
-
-            if not _file:
-                return  # workaround #1653
-
-            args = self.config.session_arguments
-            executor = WineExecutor(
-                self.config,
-                exec_path=_file.get_path(),
-                args=args,
-                terminal=self.config.run_in_terminal,
-            )
-
-            def callback(a,b):
-                self.update_programs()
-            RunAsync(executor.run, callback)
-
-=======
->>>>>>> 48014686
     def __backup(self, widget, backup_type):
         """
         This function pop up the file chooser where the user
         can select the path where to export the bottle backup.
         Use the backup_type param to export config or full.
         """
-<<<<<<< HEAD
-        title = _("Select the location where to save the backup config")
-        hint = f"backup_{self.config.Path}.yml"
-
-        if backup_type == "full":
-            title = _("Select the location where to save the backup archive")
-            hint = f"backup_{self.config.Path}.tar.gz"
-=======
         if backup_type == "config":
             title = _("Select the location where to save the backup config")
-            hint = f"backup_{self.config.get('Path')}.yml"
+            hint = f"backup_{self.config.Path}.yml"
             accept_label = _("Export")
         else:
             title = _("Select the location where to save the backup archive")
-            hint = f"backup_{self.config.get('Path')}.tar.gz"
+            hint = f"backup_{self.config.Path}.tar.gz"
             accept_label = _("Backup")
->>>>>>> 48014686
 
         def finish(result, error=False):
             if result.status:
