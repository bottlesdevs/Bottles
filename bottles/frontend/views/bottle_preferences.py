--- conflicted
+++ resolved
@@ -167,15 +167,9 @@
         self.combo_latencyflex.connect("notify::selected", self.__set_latencyflex)
         self.combo_windows.connect("notify::selected", self.__set_windows)
         self.combo_language.connect('notify::selected-item', self.__set_language)
-<<<<<<< HEAD
         self.combo_sync.connect("notify::selected", self.__set_sync_type)
-        self.ev_controller.connect("key-released", self.__check_entry_name)
+        self.entry_name.connect('changed', self.__check_entry_name)
         self.entry_name.connect("apply", self.__save_name)
-=======
-        self.combo_sync.connect('notify::selected', self.__set_sync_type)
-        self.entry_name.connect('changed', self.__check_entry_name)
-        self.entry_name.connect('apply', self.__save_name)
->>>>>>> 81354eef
         # endregion
 
         """Set DXVK_NVAPI related rows to visible when an NVIDIA GPU is detected (invisible by default)"""
