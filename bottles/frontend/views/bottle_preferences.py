# bottle_preferences.py
#
# Copyright 2022 brombinmirko <send@mirko.pm>
#
# This program is free software: you can redistribute it and/or modify
# it under the terms of the GNU General Public License as published by
# the Free Software Foundation, in version 3 of the License.
#
# This program is distributed in the hope that it will be useful,
# but WITHOUT ANY WARRANTY; without even the implied warranty of
# MERCHANTABILITY or FITNESS FOR A PARTICULAR PURPOSE.  See the
# GNU General Public License for more details.
#
# You should have received a copy of the GNU General Public License
# along with this program.  If not, see <http://www.gnu.org/licenses/>.
#

import os
import re
import contextlib
from gettext import gettext as _
from gi.repository import Gtk, Adw

from bottles.backend.globals import gamemode_available, vkbasalt_available, mangohud_available, obs_vkc_available, \
    vmtouch_available, gamescope_available
from bottles.backend.models.config import BottleConfig
from bottles.backend.models.enum import Arch
from bottles.frontend.utils.threading import RunAsync
from bottles.frontend.utils.gtk import GtkUtils

from bottles.backend.runner import Runner
from bottles.backend.managers.runtime import RuntimeManager
from bottles.backend.managers.library import LibraryManager
from bottles.backend.utils.manager import ManagerUtils

from bottles.backend.models.result import Result

from bottles.frontend.windows.envvars import EnvVarsDialog
from bottles.frontend.windows.drives import DrivesDialog
from bottles.frontend.windows.dlloverrides import DLLOverridesDialog
from bottles.frontend.windows.gamescope import GamescopeDialog
from bottles.frontend.windows.vkbasalt import VkBasaltDialog
from bottles.frontend.windows.fsr import FsrDialog
from bottles.frontend.windows.display import DisplayDialog
from bottles.frontend.windows.sandbox import SandboxDialog
from bottles.frontend.windows.protonalert import ProtonAlertDialog
from bottles.frontend.windows.exclusionpatterns import ExclusionPatternsDialog
from bottles.frontend.windows.vmtouch import VmtouchDialog

from bottles.backend.wine.regkeys import RegKeys
from bottles.backend.utils.gpu import GPUUtils, GPUVendors

from bottles.backend.logger import Logger

logging = Logger()


# noinspection PyUnusedLocal
@Gtk.Template(resource_path='/com/usebottles/bottles/details-preferences.ui')
class PreferencesView(Adw.PreferencesPage):
    __gtype_name__ = 'DetailsPreferences'

    # region Widgets
    btn_manage_gamescope = Gtk.Template.Child()
    btn_manage_vkbasalt = Gtk.Template.Child()
    btn_manage_fsr = Gtk.Template.Child()
    btn_manage_sandbox = Gtk.Template.Child()
    btn_manage_versioning_patterns = Gtk.Template.Child()
    btn_manage_vmtouch = Gtk.Template.Child()
    btn_cwd_reset = Gtk.Template.Child()
    btn_cwd = Gtk.Template.Child()
    row_nvapi = Gtk.Template.Child()
    row_discrete = Gtk.Template.Child()
    row_vkbasalt = Gtk.Template.Child()
    row_manage_display = Gtk.Template.Child()
    row_runtime = Gtk.Template.Child()
    row_steam_runtime = Gtk.Template.Child()
    row_cwd = Gtk.Template.Child()
    label_cwd = Gtk.Template.Child()
    row_env_variables = Gtk.Template.Child()
    row_overrides = Gtk.Template.Child()
    row_drives = Gtk.Template.Child()
    row_sandbox = Gtk.Template.Child()
    entry_name = Gtk.Template.Child()
    switch_mangohud = Gtk.Template.Child()
    switch_obsvkc = Gtk.Template.Child()
    switch_vkbasalt = Gtk.Template.Child()
    switch_fsr = Gtk.Template.Child()
    switch_nvapi = Gtk.Template.Child()
    switch_gamemode = Gtk.Template.Child()
    switch_gamescope = Gtk.Template.Child()
    switch_discrete = Gtk.Template.Child()
    switch_runtime = Gtk.Template.Child()
    switch_steam_runtime = Gtk.Template.Child()
    switch_sandbox = Gtk.Template.Child()
    switch_versioning_compression = Gtk.Template.Child()
    switch_auto_versioning = Gtk.Template.Child()
    switch_versioning_patterns = Gtk.Template.Child()
    switch_vmtouch = Gtk.Template.Child()
    combo_runner = Gtk.Template.Child()
    combo_dxvk = Gtk.Template.Child()
    combo_vkd3d = Gtk.Template.Child()
    combo_nvapi = Gtk.Template.Child()
    combo_latencyflex = Gtk.Template.Child()
    combo_windows = Gtk.Template.Child()
    combo_language = Gtk.Template.Child()
    combo_sync = Gtk.Template.Child()
    spinner_dxvk = Gtk.Template.Child()
    spinner_vkd3d = Gtk.Template.Child()
    spinner_nvapi = Gtk.Template.Child()
    spinner_nvapibool = Gtk.Template.Child()
    spinner_latencyflex = Gtk.Template.Child()
    spinner_runner = Gtk.Template.Child()
    spinner_windows = Gtk.Template.Child()
    spinner_display = Gtk.Template.Child()
    group_details = Gtk.Template.Child()
    str_list_languages = Gtk.Template.Child()
    str_list_runner = Gtk.Template.Child()
    str_list_dxvk = Gtk.Template.Child()
    str_list_vkd3d = Gtk.Template.Child()
    str_list_nvapi = Gtk.Template.Child()
    str_list_latencyflex = Gtk.Template.Child()
    str_list_windows = Gtk.Template.Child()

    # endregion

    def __init__(self, details, config, **kwargs):
        super().__init__(**kwargs)

        # common variables and references
        self.window = details.window
        self.manager = details.window.manager
        self.config = config
        self.queue = details.queue
        self.details = details

        # region signals
        self.row_overrides.connect("activated", self.__show_dll_overrides_view)
        self.row_env_variables.connect("activated", self.__show_environment_variables)
        self.row_drives.connect("activated", self.__show_drives)
        self.row_manage_display.connect("activated", self.__show_display_settings)
        self.btn_manage_gamescope.connect("clicked", self.__show_gamescope_settings)
        self.btn_manage_vkbasalt.connect("clicked", self.__show_vkbasalt_settings)
        self.btn_manage_fsr.connect("clicked", self.__show_fsr_settings)
        self.btn_manage_sandbox.connect("clicked", self.__show_sandbox_settings)
        self.btn_manage_versioning_patterns.connect("clicked", self.__show_exclusionpatterns_settings)
        self.btn_manage_vmtouch.connect("clicked", self.__show_vmtouch_settings)
        self.btn_cwd.connect("clicked", self.choose_cwd)
        self.btn_cwd_reset.connect("clicked", self.reset_cwd, True)
        self.switch_mangohud.connect("state-set", self.__toggle_mangohud)
        self.switch_obsvkc.connect("state-set", self.__toggle_obsvkc)
        self.switch_vkbasalt.connect("state-set", self.__toggle_vkbasalt)
        self.switch_fsr.connect("state-set", self.__toggle_fsr)
        self.switch_nvapi.connect("state-set", self.__toggle_nvapi)
        #self.switch_latencyflex.connect("state-set", self.__toggle_latencyflex)
        self.switch_gamemode.connect("state-set", self.__toggle_gamemode)
        self.switch_gamescope.connect("state-set", self.__toggle_gamescope)
        self.switch_sandbox.connect("state-set", self.__toggle_sandbox)
        self.switch_discrete.connect("state-set", self.__toggle_discrete_gpu)
        self.switch_versioning_compression.connect("state-set", self.__toggle_versioning_compression)
        self.switch_auto_versioning.connect("state-set", self.__toggle_auto_versioning)
        self.switch_versioning_patterns.connect("state-set", self.__toggle_versioning_patterns)
        self.switch_vmtouch.connect("state-set", self.__toggle_vmtouch)
        self.combo_runner.connect("notify::selected", self.__set_runner)
        self.combo_dxvk.connect("notify::selected", self.__set_dxvk)
        self.combo_vkd3d.connect("notify::selected", self.__set_vkd3d)
        self.combo_nvapi.connect("notify::selected", self.__set_nvapi)
        self.combo_latencyflex.connect("notify::selected", self.__set_latencyflex)
        self.combo_windows.connect("notify::selected", self.__set_windows)
        self.combo_language.connect('notify::selected-item', self.__set_language)
        self.combo_sync.connect("notify::selected", self.__set_sync_type)
        self.entry_name.connect("changed", self.__check_entry_name)
        self.entry_name.connect("apply", self.__save_name)
        # endregion

        """Set DXVK_NVAPI related rows to visible when an NVIDIA GPU is detected (invisible by default)"""
        is_nvidia_gpu = GPUUtils.is_gpu(GPUVendors.NVIDIA)
        self.row_nvapi.set_visible(is_nvidia_gpu)
        self.combo_nvapi.set_visible(is_nvidia_gpu)

        """Set Bottles Runtime row to visible when Bottles is not running inside Flatpak"""
        if "FLATPAK_ID" not in os.environ and RuntimeManager.get_runtimes("bottles"):
            self.row_runtime.set_visible(True)
            self.switch_runtime.connect("state-set", self.__toggle_runtime)

        if RuntimeManager.get_runtimes("steam"):
            self.row_steam_runtime.set_visible(True)
            self.switch_steam_runtime.connect("state-set", self.__toggle_steam_runtime)

        '''Toggle some utilities according to its availability'''
        self.switch_gamemode.set_sensitive(gamemode_available)
        self.switch_gamescope.set_sensitive(gamescope_available)
        self.btn_manage_gamescope.set_sensitive(gamescope_available)
        self.switch_vkbasalt.set_sensitive(vkbasalt_available)
        self.btn_manage_vkbasalt.set_sensitive(vkbasalt_available)
        self.switch_mangohud.set_sensitive(mangohud_available)
        self.switch_obsvkc.set_sensitive(obs_vkc_available)
        self.switch_vmtouch.set_sensitive(vmtouch_available)
        _not_available = _("This feature is unavailable on your system.")
        _flatpak_not_available = _("{} To add this feature, please run flatpak install").format(_not_available)
        _flatpak_pkg_name = {
            "gamescope": "com.valvesoftware.Steam.Utility.gamescope",
            "vkbasalt": "org.freedesktop.Platform.VulkanLayer.vkBasalt//22.08",
            "mangohud": "org.freedesktop.Platform.VulkanLayer.MangoHud//22.08",
            "obsvkc": "com.obsproject.Studio.Plugin.OBSVkCapture"
        }

        if not gamemode_available:
            self.switch_gamemode.set_tooltip_text(_not_available)

        if not gamescope_available:
            if "FLATPAK_ID" in os.environ:
                _gamescope_not_available = f"{_flatpak_not_available} {_flatpak_pkg_name['gamescope']}"
                self.switch_gamescope.set_tooltip_text(_gamescope_not_available)
                self.btn_manage_gamescope.set_tooltip_text(_gamescope_not_available)
            else:
                self.switch_gamescope.set_tooltip_text(_not_available)
                self.btn_manage_gamescope.set_tooltip_text(_not_available)

        if not vkbasalt_available:
            if "FLATPAK_ID" in os.environ:
                _vkbasalt_not_available = f"{_flatpak_not_available} {_flatpak_pkg_name['vkbasalt']}"
                self.switch_vkbasalt.set_tooltip_text(_vkbasalt_not_available)
                self.btn_manage_vkbasalt.set_tooltip_text(_vkbasalt_not_available)
            else:
                self.switch_vkbasalt.set_tooltip_text(_not_available)
                self.btn_manage_vkbasalt.set_tooltip_text(_not_available)

        if not mangohud_available:
            if "FLATPAK_ID" in os.environ:
                _mangohud_not_available = f"{_flatpak_not_available} {_flatpak_pkg_name['mangohud']}"
                self.switch_mangohud.set_tooltip_text(_mangohud_not_available)
            else:
                self.switch_mangohud.set_tooltip_text(_not_available)

        if not obs_vkc_available:
            if "FLATPAK_ID" in os.environ:
                _obsvkc_not_available = f"{_flatpak_not_available} {_flatpak_pkg_name['obsvkc']}"
                self.switch_obsvkc.set_tooltip_text(_obsvkc_not_available)
            else:
                self.switch_obsvkc.set_tooltip_text(_not_available)

        if not vmtouch_available:
            self.switch_vmtouch.set_tooltip_text(_not_available)

    def __check_entry_name(self, *_args):
        if self.entry_name.get_text() != self.config.Name:
            is_duplicate = self.entry_name.get_text() in self.manager.local_bottles
            if is_duplicate:
                self.window.show_toast(_("This bottle name is already in use."))
                self.__valid_name = False
                self.entry_name.add_css_class("error")
                return
        self.__valid_name = True
        self.entry_name.remove_css_class("error")

    def __save_name(self, *_args):
        if not self.__valid_name:
            self.entry_name.set_text(self.config.Name)
            self.__valid_name = True
            return

        new_name = self.entry_name.get_text()
        old_name = self.config.Name

        library_manager = LibraryManager()
        entries = library_manager.get_library()

        for uuid, entry in entries.items():
            bottle = entry.get("bottle")
            if bottle.get("name") == old_name:
                logging.info(f"Updating library entry for {entry.get('name')}")
                entries[uuid]["bottle"]["name"] = new_name
                break

        library_manager.__library = entries
        library_manager.save_library()

        self.manager.update_config(
            config=self.config,
            key="Name",
            value=new_name
        )

        self.manager.update_bottles(silent=True) # Updates backend bottles list and UI
        self.window.page_library.update()
        self.details.view_bottle.label_name.set_text(self.config.Name)

    def choose_cwd(self, widget):
        def set_path(_dialog, response):
            if response != Gtk.ResponseType.ACCEPT:
                return

            path = dialog.get_file().get_path()

            self.manager.update_config(
                config=self.config,
                key="WorkingDir",
                value=dialog.get_file().get_path()
            )
            self.label_cwd.set_label(os.path.basename(path))
            self.btn_cwd_reset.set_visible(True)

        dialog = Gtk.FileChooserNative.new(
            title=_("Select Working Directory"),
            action=Gtk.FileChooserAction.SELECT_FOLDER,
            parent=self.window
        )

        dialog.set_modal(True)
        dialog.connect("response", set_path)
        dialog.show()

    def reset_cwd(self, *_args):
        self.manager.update_config(config=self.config, key="WorkingDir", value="")
        self.label_cwd.set_label("(Default)")
        self.btn_cwd_reset.set_visible(False)

    def update_combo_components(self):
        """
        This function update the components' combo boxes with the
        items in the manager catalogs. It also temporarily disable
        the functions connected to the combo boxes to avoid the
        bottle configuration to be updated during the process.
        """
        self.combo_runner.handler_block_by_func(self.__set_runner)
        self.combo_dxvk.handler_block_by_func(self.__set_dxvk)
        self.combo_vkd3d.handler_block_by_func(self.__set_vkd3d)
        self.combo_nvapi.handler_block_by_func(self.__set_nvapi)
        self.combo_latencyflex.handler_block_by_func(self.__set_latencyflex)
        self.combo_language.handler_block_by_func(self.__set_language)
        self.combo_windows.handler_block_by_func(self.__set_windows)

        for string_list in [
            self.str_list_runner,
            self.str_list_dxvk,
            self.str_list_vkd3d,
            self.str_list_nvapi,
            self.str_list_latencyflex,
            self.str_list_languages,
            self.str_list_windows,
        ]:
            string_list.splice(0, string_list.get_n_items())

        self.str_list_dxvk.append(_("Disabled"))
        self.str_list_vkd3d.append(_("Disabled"))
        self.str_list_latencyflex.append(_("Disabled"))

        self.str_list_dxvk.splice(self.str_list_dxvk.get_n_items(), 0, self.manager.dxvk_available)
        self.str_list_vkd3d.splice(self.str_list_vkd3d.get_n_items(), 0, self.manager.vkd3d_available)
        self.str_list_runner.splice(self.str_list_runner.get_n_items(), 0, self.manager.runners_available)
        self.str_list_nvapi.splice(self.str_list_nvapi.get_n_items(), 0, self.manager.nvapi_available)
        self.str_list_latencyflex.splice(self.str_list_latencyflex.get_n_items(), 0, self.manager.latencyflex_available)
        self.str_list_languages.splice(self.str_list_languages.get_n_items(), 0, ManagerUtils.get_languages())

        self.combo_runner.handler_unblock_by_func(self.__set_runner)
        self.combo_dxvk.handler_unblock_by_func(self.__set_dxvk)
        self.combo_vkd3d.handler_unblock_by_func(self.__set_vkd3d)
        self.combo_nvapi.handler_unblock_by_func(self.__set_nvapi)
        self.combo_latencyflex.handler_unblock_by_func(self.__set_latencyflex)
        self.combo_language.handler_unblock_by_func(self.__set_language)
        self.combo_windows.handler_unblock_by_func(self.__set_windows)

    def set_config(self, config: BottleConfig):
        self.config = config
        parameters = self.config.Parameters

        # temporary lock functions connected to the widgets
        self.switch_mangohud.handler_block_by_func(self.__toggle_mangohud)
        self.switch_nvapi.handler_block_by_func(self.__toggle_nvapi)
        self.switch_vkbasalt.handler_block_by_func(self.__toggle_vkbasalt)
        self.switch_fsr.handler_block_by_func(self.__toggle_fsr)
        self.switch_obsvkc.handler_block_by_func(self.__toggle_obsvkc)
        self.switch_gamemode.handler_block_by_func(self.__toggle_gamemode)
        self.switch_gamescope.handler_block_by_func(self.__toggle_gamescope)
        self.switch_sandbox.handler_block_by_func(self.__toggle_sandbox)
        self.switch_discrete.handler_block_by_func(self.__toggle_discrete_gpu)
        self.switch_versioning_compression.handler_block_by_func(self.__toggle_versioning_compression)
        self.switch_auto_versioning.handler_block_by_func(self.__toggle_auto_versioning)
        self.switch_versioning_patterns.handler_block_by_func(self.__toggle_versioning_patterns)
        with contextlib.suppress(TypeError):
            self.switch_runtime.handler_block_by_func(self.__toggle_runtime)
            self.switch_steam_runtime.handler_block_by_func(self.__toggle_steam_runtime)
        self.combo_runner.handler_block_by_func(self.__set_runner)
        self.combo_dxvk.handler_block_by_func(self.__set_dxvk)
        self.combo_vkd3d.handler_block_by_func(self.__set_vkd3d)
        self.combo_nvapi.handler_block_by_func(self.__set_nvapi)
        self.combo_latencyflex.handler_block_by_func(self.__set_latencyflex)
        self.combo_windows.handler_block_by_func(self.__set_windows)
        self.combo_language.handler_block_by_func(self.__set_language)
        self.switch_mangohud.set_active(parameters.mangohud)
        self.switch_obsvkc.set_active(parameters.obsvkc)
        self.switch_vkbasalt.set_active(parameters.vkbasalt)
        self.switch_fsr.set_active(parameters.fsr)
        self.switch_nvapi.set_active(parameters.dxvk_nvapi)
        self.switch_gamemode.set_active(parameters.gamemode)
        self.switch_gamescope.set_active(parameters.gamescope)
        self.switch_sandbox.set_active(parameters.sandbox)
        self.switch_versioning_compression.set_active(parameters.versioning_compression)
        self.switch_auto_versioning.set_active(parameters.versioning_automatic)
        self.switch_versioning_patterns.set_active(parameters.versioning_exclusion_patterns)
        self.switch_runtime.set_active(parameters.use_runtime)
        self.switch_steam_runtime.set_active(parameters.use_steam_runtime)
        self.switch_vmtouch.set_active(parameters.vmtouch)

        # self.toggle_sync.set_active(parameters["sync"] == "wine")
        # self.toggle_esync.set_active(parameters["sync"] == "esync")
        # self.toggle_fsync.set_active(parameters["sync"] == "fsync")
        # self.toggle_futex2.set_active(parameters["sync"] == "futex2")

        self.switch_discrete.set_active(parameters.discrete_gpu)

        self.btn_cwd_reset.set_visible(self.config.WorkingDir)

        self.entry_name.set_text(config.Name)

        self.row_cwd.set_subtitle(_("Directory that contains the data of \"{}\".".format(config.Name)))

        self.combo_language.set_selected(ManagerUtils.get_languages(
            from_locale=self.config.Language,
            get_index=True
        ))

        # region Windows Versions
        # NOTE: this should not be here but it's the only way to handle windows
        # versions in the current structure, we will fix this in the future
        # with the new Bottles Backend.
        self.windows_versions = {
            "win10": "Windows 10",
            "win81": "Windows 8.1",
            "win8": "Windows 8",
            "win7": "Windows 7",
            "win2008r2": "Windows 2008 R2",
            "win2008": "Windows 2008",
            # "vista": "Windows Vista", # TODO: implement this in the backend
            "winxp": "Windows XP"
        }

        if self.config.Arch == Arch.WIN32:
            self.windows_versions["win98"] = "Windows 98"
            self.windows_versions["win95"] = "Windows 95"

<<<<<<< HEAD
        self.str_list_windows.splice(self.str_list_windows.get_n_items(), 0, list(self.windows_versions.values()))
        self.combo_windows.set_selected(list(self.windows_versions).index(self.config.get("Windows")))
=======
        for index, windows_version in enumerate(self.windows_versions):
            self.str_list_windows.append(self.windows_versions[windows_version])
            if windows_version == self.config.Windows:
                self.combo_windows.set_selected(index)
>>>>>>> 793684ed
        # endregion
        
        parameters = self.config.Parameters
        
        _dxvk = self.config.DXVK
        if parameters.dxvk:
            if _dxvk in self.manager.dxvk_available:
                if _i_dxvk := self.manager.dxvk_available.index(_dxvk) + 1:
                    self.combo_dxvk.set_selected(_i_dxvk)
        else:
            self.combo_dxvk.set_selected(0)

        _vkd3d = self.config.VKD3D
        if parameters.vkd3d:
            if _vkd3d in self.manager.vkd3d_available:
                if _i_vkd3d := self.manager.vkd3d_available.index(_vkd3d) + 1:
                    self.combo_vkd3d.set_selected(_i_vkd3d)
        else:
            self.combo_vkd3d.set_selected(0)

        _nvapi = self.config.NVAPI
        if _nvapi in self.manager.nvapi_available:
            if _i_nvapi := self.manager.nvapi_available.index(_nvapi):
                self.combo_nvapi.set_selected(_i_nvapi)

        _latencyflex = self.config.LatencyFleX
        if parameters.latencyflex:
            if _latencyflex in self.manager.latencyflex_available:
                if _i_latencyflex := self.manager.latencyflex_available.index(_latencyflex)  + 1:
                    self.combo_latencyflex.set_selected(_i_latencyflex)
        else:
            self.combo_latencyflex.set_selected(0)

        _runner = self.config.Runner
        if _runner in self.manager.runners_available:
            if _i_runner := self.manager.runners_available.index(_runner):
                self.combo_runner.set_selected(_i_runner)

        sync_types = [
            "wine",
            "esync",
            "fsync",
            "futex2",
        ]
        for sync in sync_types:
            if sync == parameters.sync:
                self.combo_sync.set_selected(sync_types.index(sync))

        
        # unlock functions connected to the widgets
        self.switch_mangohud.handler_unblock_by_func(self.__toggle_mangohud)
        self.switch_nvapi.handler_unblock_by_func(self.__toggle_nvapi)
        self.switch_vkbasalt.handler_unblock_by_func(self.__toggle_vkbasalt)
        self.switch_fsr.handler_unblock_by_func(self.__toggle_fsr)
        self.switch_obsvkc.handler_unblock_by_func(self.__toggle_obsvkc)
        self.switch_gamemode.handler_unblock_by_func(self.__toggle_gamemode)
        self.switch_gamescope.handler_unblock_by_func(self.__toggle_gamescope)
        self.switch_sandbox.handler_unblock_by_func(self.__toggle_sandbox)
        self.switch_discrete.handler_unblock_by_func(self.__toggle_discrete_gpu)
        self.switch_versioning_compression.handler_unblock_by_func(self.__toggle_versioning_compression)
        self.switch_auto_versioning.handler_unblock_by_func(self.__toggle_auto_versioning)
        self.switch_versioning_patterns.handler_unblock_by_func(self.__toggle_versioning_patterns)
        with contextlib.suppress(TypeError):
            self.switch_runtime.handler_unblock_by_func(self.__toggle_runtime)
            self.switch_steam_runtime.handler_unblock_by_func(self.__toggle_steam_runtime)
        self.combo_runner.handler_unblock_by_func(self.__set_runner)
        self.combo_dxvk.handler_unblock_by_func(self.__set_dxvk)
        self.combo_vkd3d.handler_unblock_by_func(self.__set_vkd3d)
        self.combo_nvapi.handler_unblock_by_func(self.__set_nvapi)
        self.combo_latencyflex.handler_unblock_by_func(self.__set_latencyflex)
        self.combo_windows.handler_unblock_by_func(self.__set_windows)
        self.combo_language.handler_unblock_by_func(self.__set_language)

        self.__set_steam_rules()

    def __show_gamescope_settings(self, widget):
        new_window = GamescopeDialog(
            parent_window=self.window,
            config=self.config
        )
        new_window.present()

    def __show_vkbasalt_settings(self, widget):
        new_window = VkBasaltDialog(
            parent_window=self.window,
            config=self.config
        )
        new_window.present()

    def __show_fsr_settings(self, widget):
        new_window = FsrDialog(
            parent_window=self.window,
            config=self.config
        )
        new_window.present()

    def __show_display_settings(self, widget):
        new_window = DisplayDialog(
            parent_window=self.window,
            config=self.config,
            details=self.details,
            queue=self.queue,
            widget=widget,
            spinner_display=self.spinner_display
        )
        new_window.present()

    def __show_exclusionpatterns_settings(self, widget):
        new_window = ExclusionPatternsDialog(
            parent_window=self.window,
            config=self.config
        )
        new_window.present()

    def __show_sandbox_settings(self, widget):
        new_window = SandboxDialog(
            parent_window=self.window,
            config=self.config
        )
        new_window.present()

    def __show_drives(self, widget):
        new_window = DrivesDialog(
            parent_window=self.window,
            config=self.config
        )
        new_window.present()

    def __show_environment_variables(self, widget=False):
        """Show the environment variables dialog"""
        new_window = EnvVarsDialog(
            parent_window=self.window,
            config=self.config
        )
        new_window.present()

    def __show_vmtouch_settings(self, widget):
        new_window = VmtouchDialog(
            parent_window=self.window,
            config=self.config
        )
        new_window.present()

    def __set_sync_type(self, *_args):
        """
        Set the sync type (wine, esync, fsync, futext2)
        """
        sync_types = [
            "wine",
            "esync",
            "fsync",
            "futex2",
        ]
        self.queue.add_task()
        self.combo_sync.set_sensitive(False)
        RunAsync(
            self.manager.update_config,
            config=self.config,
            key="sync",
            value=sync_types[self.combo_sync.get_selected()],
            scope="Parameters"
        )
        self.combo_sync.set_sensitive(True)
        self.queue.end_task()

    def __toggle_mangohud(self, widget, state):
        """Toggle the Mangohud for current bottle"""
        self.config = self.manager.update_config(
            config=self.config,
            key="mangohud",
            value=state,
            scope="Parameters"
        ).data["config"]

    def __toggle_obsvkc(self, widget, state):
        """Toggle the OBS Vulkan capture for current bottle"""
        self.config = self.manager.update_config(
            config=self.config,
            key="obsvkc",
            value=state,
            scope="Parameters"
        ).data["config"]

    def __toggle_vkbasalt(self, widget, state):
        """Toggle the vkBasalt for current bottle"""
        self.config = self.manager.update_config(
            config=self.config,
            key="vkbasalt",
            value=state,
            scope="Parameters"
        ).data["config"]

    def __toggle_fsr(self, widget, state):
        """Toggle the FSR for current bottle"""
        self.config = self.manager.update_config(
            config=self.config,
            key="fsr",
            value=state,
            scope="Parameters"
        ).data["config"]

    def __toggle_nvapi(self, widget=False, state=False):
        """Install/Uninstall NVAPI from the bottle"""
        self.queue.add_task()
        self.set_nvapi_status(pending=True)

        RunAsync(
            task_func=self.manager.install_dll_component,
            callback=self.set_nvapi_status,
            config=self.config,
            component="nvapi",
            remove=not state
        )

        self.config = self.manager.update_config(
            config=self.config,
            key="dxvk_nvapi",
            value=state,
            scope="Parameters"
        ).data["config"]

    def __toggle_gamemode(self, widget=False, state=False):
        """Toggle the gamemode for current bottle"""
        self.config = self.manager.update_config(
            config=self.config,
            key="gamemode",
            value=state,
            scope="Parameters"
        ).data["config"]

    def __toggle_gamescope(self, widget=False, state=False):
        """Toggle the gamescope for current bottle"""
        self.config = self.manager.update_config(
            config=self.config,
            key="gamescope",
            value=state,
            scope="Parameters"
        ).data["config"]

    def __toggle_sandbox(self, widget=False, state=False):
        """Toggle the sandbox for current bottle"""
        self.config = self.manager.update_config(
            config=self.config,
            key="sandbox",
            value=state,
            scope="Parameters"
        ).data["config"]

    def __toggle_runtime(self, widget, state):
        """Toggle the Bottles runtime for current bottle"""
        self.config = self.manager.update_config(
            config=self.config,
            key="use_runtime",
            value=state,
            scope="Parameters"
        ).data["config"]

    def __toggle_steam_runtime(self, widget, state):
        """Toggle the Steam runtime for current bottle"""
        self.config = self.manager.update_config(
            config=self.config,
            key="use_steam_runtime",
            value=state,
            scope="Parameters"
        ).data["config"]

    def __toggle_discrete_gpu(self, widget, state):
        """Toggle the discrete GPU for current bottle"""
        self.config = self.manager.update_config(
            config=self.config,
            key="discrete_gpu",
            value=state,
            scope="Parameters"
        ).data["config"]

    def __toggle_versioning_compression(self, widget, state):
        """Toggle the versioning compression for current bottle"""
        def update():
            self.config = self.manager.update_config(
                config=self.config,
                key="versioning_compression",
                value=state,
                scope="Parameters"
            ).data["config"]

        def handle_response(_widget, response_id):
            if response_id == "ok":
                RunAsync(self.manager.versioning_manager.re_initialize, config=self.config)
            _widget.destroy()

        if self.manager.versioning_manager.is_initialized(self.config):
            dialog = Adw.MessageDialog.new(
                self.window,
                _("Are you sure you want to delete all snapshots?"),
                _("This will delete all snapshots but keep your files."),
            )
            dialog.add_response("cancel", _("_Cancel"))
            dialog.add_response("ok", _("_Delete"))
            dialog.set_response_appearance("ok", Adw.ResponseAppearance.DESTRUCTIVE)
            dialog.connect("response", handle_response)
            dialog.present()
        else:
            update()
    
    def __toggle_auto_versioning(self, widget, state):
        """Toggle the auto versioning for current bottle"""
        self.config = self.manager.update_config(
            config=self.config,
            key="versioning_automatic",
            value=state,
            scope="Parameters"
        ).data["config"]
    
    def __toggle_versioning_patterns(self, widget, state):
        """Toggle the versioning patterns for current bottle"""
        self.config = self.manager.update_config(
            config=self.config,
            key="versioning_exclusion_patterns",
            value=state,
            scope="Parameters"
        ).data["config"]

    def __toggle_vmtouch(self, widget=False, state=False):
        """Toggle vmtouch for current bottle"""
        self.config = self.manager.update_config(
            config=self.config,
            key="vmtouch",
            value=state,
            scope="Parameters"
        ).data["config"]

    def __set_runner(self, *_args):
        """Set the runner to use for the bottle"""

        def set_widgets_status(status=True):
            for w in [
                self.combo_runner,
                self.switch_nvapi,
                self.combo_dxvk,
                self.combo_nvapi,
                self.combo_vkd3d
            ]:
                w.set_sensitive(status)
            if status:
                self.spinner_runner.stop()
                self.spinner_runner.set_visible(False)
            else:
                self.spinner_runner.start()
                self.spinner_runner.set_visible(True)

        def update(result: Result[dict], error=False):
            if isinstance(result, Result) and isinstance(result.data, dict):  # expecting Result[dict].data["config"]
                self.details.update_runner_label(runner)

                if "config" in result.data:
                    self.config = result.data["config"]
                if self.config.Parameters.use_steam_runtime:
                    self.switch_steam_runtime.handler_block_by_func(self.__toggle_steam_runtime)
                    self.switch_steam_runtime.set_active(True)
                    self.switch_steam_runtime.handler_unblock_by_func(self.__toggle_steam_runtime)

            set_widgets_status(True)
            self.queue.end_task()

        set_widgets_status(False)
        runner = self.manager.runners_available[self.combo_runner.get_selected()]

        def run_task(status=True):
            if not status:
                update(Result(True))
                self.combo_runner.handler_block_by_func(self.__set_runner)
                self.combo_runner.handler_unblock_by_func(self.__set_runner)
                return

            self.queue.add_task()
            RunAsync(
                Runner.runner_update,
                callback=update,
                config=self.config,
                manager=self.manager,
                runner=runner
            )

        if re.search("^(GE-)?Proton", runner):
            dialog = ProtonAlertDialog(self.window, run_task)
            dialog.show()
        else:
            run_task()

    def __dll_component_task_func(self, *args, **kwargs):
        # Remove old version
        self.manager.install_dll_component(config=kwargs["config"], component=kwargs["component"], remove=True)
        # Install new version
        self.manager.install_dll_component(config=kwargs["config"], component=kwargs["component"])

    def __set_dxvk(self, *_args):
        """Set the DXVK version to use for the bottle"""
        self.set_dxvk_status(pending=True)
        self.queue.add_task()

        if (self.combo_dxvk.get_selected()) == 0:
            self.set_dxvk_status(pending=True)

            if self.combo_vkd3d.get_selected() != 0:
                logging.info("VKD3D is enabled, disabling")
                self.combo_vkd3d.set_selected(0)

            RunAsync(
                task_func=self.manager.install_dll_component,
                callback=self.set_dxvk_status,
                config=self.config,
                component="dxvk",
                remove=True
            )

            self.config = self.manager.update_config(
                config=self.config,
                key="dxvk",
                value=False,
                scope="Parameters"
            ).data["config"]
        else: 
            dxvk = self.manager.dxvk_available[self.combo_dxvk.get_selected() - 1]
            self.config = self.manager.update_config(
                config=self.config,
                key="DXVK",
                value=dxvk
            ).data["config"]

            RunAsync(
                task_func=self.__dll_component_task_func,
                callback=self.set_dxvk_status,
                config=self.config,
                component="dxvk"
            )

            self.config = self.manager.update_config(
                config=self.config,
                key="dxvk",
                value=True,
                scope="Parameters"
            ).data["config"]

    def __set_vkd3d(self, *_args):
        """Set the VKD3D version to use for the bottle"""
        self.set_vkd3d_status(pending=True)
        self.queue.add_task()

        if (self.combo_vkd3d.get_selected()) == 0:
            self.set_vkd3d_status(pending=True)

            RunAsync(
                task_func=self.manager.install_dll_component,
                callback=self.set_vkd3d_status,
                config=self.config,
                component="vkd3d",
                remove=True
            )

            self.config = self.manager.update_config(
                config=self.config,
                key="vkd3d",
                value=False,
                scope="Parameters"
            ).data["config"]
        else:
            if self.combo_dxvk.get_selected() == 0:
                logging.info("DXVK is disabled, reenabling")
                self.combo_dxvk.set_selected(1)

            vkd3d = self.manager.vkd3d_available[self.combo_vkd3d.get_selected() - 1]
            self.config = self.manager.update_config(
                config=self.config,
                key="VKD3D",
                value=vkd3d
            ).data["config"]

            RunAsync(
                task_func=self.__dll_component_task_func,
                callback=self.set_vkd3d_status,
                config=self.config,
                component="vkd3d"
            )

            self.config = self.manager.update_config(
                config=self.config,
                key="vkd3d",
                value=True,
                scope="Parameters"
            ).data["config"]

    def __set_nvapi(self, *_args):
        """Set the NVAPI version to use for the bottle"""
        self.set_nvapi_status(pending=True)
        self.queue.add_task()

        self.switch_nvapi.set_active(True)

        nvapi = self.manager.nvapi_available[self.combo_nvapi.get_selected()]
        self.config = self.manager.update_config(
            config=self.config,
            key="NVAPI",
            value=nvapi
        ).data["config"]

        RunAsync(
            task_func=self.__dll_component_task_func,
            callback=self.set_nvapi_status,
            config=self.config,
            component="nvapi"
        )

        self.config = self.manager.update_config(
            config=self.config,
            key="dxvk_nvapi",
            value=True,
            scope="Parameters"
        ).data["config"]

    def __set_latencyflex(self, *_args):
        """Set the latency flex value"""
        self.queue.add_task()
        if self.combo_latencyflex.get_selected() == 0:
            RunAsync(
            task_func=self.manager.install_dll_component,
            callback=self.set_latencyflex_status,
            config=self.config,
            component="latencyflex",
            remove=True
            )

            self.config = self.manager.update_config(
                config=self.config,
                key="latencyflex",
                value=False,
                scope="Parameters"
            ).data["config"]
        else:
            latencyflex = self.manager.latencyflex_available[self.combo_latencyflex.get_selected() - 1]
            self.config = self.manager.update_config(
                config=self.config,
                key="LatencyFleX",
                value=latencyflex
            ).data["config"]

            RunAsync(
                task_func=self.__dll_component_task_func,
                callback=self.set_latencyflex_status,
                config=self.config,
                component="latencyflex"
            )
            self.config = self.manager.update_config(
                config=self.config,
                key="latencyflex",
                value=True,
                scope="Parameters"
            ).data["config"]

    def __set_windows(self, *_args):
        """Set the Windows version to use for the bottle"""
        # self.manager.dxvk_available[self.combo_dxvk.get_selected()]
        def update(result, error=False):
            self.spinner_windows.stop()
            self.spinner_windows.set_visible(False)
            self.combo_windows.set_sensitive(True)
            self.queue.end_task()

        self.queue.add_task()
        self.spinner_windows.start()
        self.spinner_windows.set_visible(True)
        self.combo_windows.set_sensitive(False)
        rk = RegKeys(self.config)

        for index, windows_version in enumerate(self.windows_versions):
            if self.combo_windows.get_selected() == index:
                self.config = self.manager.update_config(
                    config=self.config,
                    key="Windows",
                    value=windows_version
                ).data["config"]

                RunAsync(
                    rk.set_windows,
                    callback=update,
                    version=windows_version
                )
                break

    def __set_language(self, *_args):
        """Set the language to use for the bottle"""
        index = self.combo_language.get_selected()
        language = ManagerUtils.get_languages(from_index=index)
        self.config = self.manager.update_config(
            config=self.config,
            key="Language",
            value=language[0],
        ).data["config"]

    def __show_dll_overrides_view(self, widget=False):
        """Show the DLL overrides view"""
        new_window = DLLOverridesDialog(
            parent_window=self.window,
            config=self.config
        )
        new_window.present()

    def set_dxvk_status(self, status=None, error=None, pending=False):
        """Set the dxvk status"""
        self.combo_dxvk.set_sensitive(not pending)
        if pending:
            self.spinner_dxvk.start()
            self.spinner_dxvk.set_visible(True)
        else:
            self.spinner_dxvk.stop()
            self.spinner_dxvk.set_visible(False)
            self.queue.end_task()

    def set_vkd3d_status(self, status=None, error=None, pending=False):
        """Set the vkd3d status"""
        self.combo_vkd3d.set_sensitive(not pending)
        if pending:
            self.spinner_vkd3d.start()
            self.spinner_vkd3d.set_visible(True)
        else:
            self.spinner_vkd3d.stop()
            self.spinner_vkd3d.set_visible(False)
            self.queue.end_task()

    def set_nvapi_status(self, status=None, error=None, pending=False):
        """Set the nvapi status"""
        self.switch_nvapi.set_sensitive(not pending)
        self.combo_nvapi.set_sensitive(not pending)
        if pending:
            self.spinner_nvapi.start()
            self.spinner_nvapibool.start()
            self.spinner_nvapi.set_visible(True)
            self.spinner_nvapibool.set_visible(True)
        else:
            self.spinner_nvapi.stop()
            self.spinner_nvapibool.stop()
            self.spinner_nvapi.set_visible(False)
            self.spinner_nvapibool.set_visible(False)
            self.queue.end_task()

    def set_latencyflex_status(self, status=None, error=None, pending=False):
        """Set the latencyflex status"""
        self.combo_latencyflex.set_sensitive(not pending)
        if pending:
            self.spinner_latencyflex.start()
            self.spinner_latencyflex.set_visible(True)
        else:
            self.spinner_latencyflex.stop()
            self.spinner_latencyflex.set_visible(False)
            self.queue.end_task()

    def __set_steam_rules(self):
        """Set the Steam Environment specific rules"""
        status = False if self.config.Environment == "Steam" else True

        for w in [
            self.row_discrete,
            self.combo_dxvk,
            self.row_sandbox,
            self.group_details,
        ]:
            w.set_visible(status)
            w.set_sensitive(status)

        self.row_sandbox.set_visible(self.window.settings.get_boolean("experiments-sandbox"))<|MERGE_RESOLUTION|>--- conflicted
+++ resolved
@@ -440,15 +440,8 @@
             self.windows_versions["win98"] = "Windows 98"
             self.windows_versions["win95"] = "Windows 95"
 
-<<<<<<< HEAD
         self.str_list_windows.splice(self.str_list_windows.get_n_items(), 0, list(self.windows_versions.values()))
         self.combo_windows.set_selected(list(self.windows_versions).index(self.config.get("Windows")))
-=======
-        for index, windows_version in enumerate(self.windows_versions):
-            self.str_list_windows.append(self.windows_versions[windows_version])
-            if windows_version == self.config.Windows:
-                self.combo_windows.set_selected(index)
->>>>>>> 793684ed
         # endregion
         
         parameters = self.config.Parameters
