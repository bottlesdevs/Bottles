# bottle_preferences.py
#
# Copyright 2022 brombinmirko <send@mirko.pm>
#
# This program is free software: you can redistribute it and/or modify
# it under the terms of the GNU General Public License as published by
# the Free Software Foundation, in version 3 of the License.
#
# This program is distributed in the hope that it will be useful,
# but WITHOUT ANY WARRANTY; without even the implied warranty of
# MERCHANTABILITY or FITNESS FOR A PARTICULAR PURPOSE.  See the
# GNU General Public License for more details.
#
# You should have received a copy of the GNU General Public License
# along with this program.  If not, see <http://www.gnu.org/licenses/>.
#

import os
import re
import contextlib
from gettext import gettext as _
from gi.repository import Gtk, Adw

from bottles.frontend.utils.threading import RunAsync  # pyright: reportMissingImports=false
from bottles.frontend.utils.gtk import GtkUtils

from bottles.backend.runner import Runner, gamemode_available, gamescope_available, mangohud_available, \
    obs_vkc_available, vkbasalt_available, vmtouch_available
from bottles.backend.managers.runtime import RuntimeManager
from bottles.backend.utils.manager import ManagerUtils

from bottles.backend.models.result import Result

from bottles.frontend.windows.filechooser import FileChooser
from bottles.frontend.windows.envvars import EnvVarsDialog
from bottles.frontend.windows.drives import DrivesDialog
from bottles.frontend.windows.dlloverrides import DLLOverridesDialog
from bottles.frontend.windows.gamescope import GamescopeDialog
from bottles.frontend.windows.vkbasalt import VkBasaltDialog
from bottles.frontend.windows.display import DisplayDialog
from bottles.frontend.windows.sandbox import SandboxDialog
from bottles.frontend.windows.protonalert import ProtonAlertDialog
from bottles.frontend.windows.exclusionpatterns import ExclusionPatternsDialog
from bottles.frontend.windows.vmtouch import VmtouchDialog

from bottles.backend.wine.catalogs import win_versions
from bottles.backend.wine.reg import Reg
from bottles.backend.wine.regkeys import RegKeys
from bottles.backend.utils.gpu import GPUUtils


# noinspection PyUnusedLocal
@Gtk.Template(resource_path='/com/usebottles/bottles/details-preferences.ui')
class PreferencesView(Adw.PreferencesPage):
    __gtype_name__ = 'DetailsPreferences'

    # region Widgets
    btn_manage_components = Gtk.Template.Child()
    btn_manage_gamescope = Gtk.Template.Child()
    btn_manage_vkbasalt = Gtk.Template.Child()
    btn_manage_display = Gtk.Template.Child()
    btn_manage_sandbox = Gtk.Template.Child()
    btn_manage_versioning_patterns = Gtk.Template.Child()
    btn_manage_vmtouch = Gtk.Template.Child()
    btn_cwd = Gtk.Template.Child()
    btn_cwd_reset = Gtk.Template.Child()
    row_dxvk = Gtk.Template.Child()
    row_vkd3d = Gtk.Template.Child()
    row_nvapi = Gtk.Template.Child()
    row_latencyflex = Gtk.Template.Child()
    row_discrete = Gtk.Template.Child()
    row_vkbasalt = Gtk.Template.Child()
    row_runtime = Gtk.Template.Child()
    row_steam_runtime = Gtk.Template.Child()
    row_cwd = Gtk.Template.Child()
    row_env_variables = Gtk.Template.Child()
    row_overrides = Gtk.Template.Child()
    row_drives = Gtk.Template.Child()
    row_sandbox = Gtk.Template.Child()
    entry_name = Gtk.Template.Child()
    switch_dxvk = Gtk.Template.Child()
    switch_mangohud = Gtk.Template.Child()
    switch_obsvkc = Gtk.Template.Child()
    switch_vkbasalt = Gtk.Template.Child()
    switch_vkd3d = Gtk.Template.Child()
    switch_nvapi = Gtk.Template.Child()
    switch_latencyflex = Gtk.Template.Child()
    switch_gamemode = Gtk.Template.Child()
    switch_gamescope = Gtk.Template.Child()
    switch_fsr = Gtk.Template.Child()
    switch_discrete = Gtk.Template.Child()
    switch_pulse_latency = Gtk.Template.Child()
    switch_fixme = Gtk.Template.Child()
    switch_runtime = Gtk.Template.Child()
    switch_steam_runtime = Gtk.Template.Child()
    switch_sandbox = Gtk.Template.Child()
    switch_versioning_compression = Gtk.Template.Child()
    switch_auto_versioning = Gtk.Template.Child()
    switch_versioning_patterns = Gtk.Template.Child()
    switch_vmtouch = Gtk.Template.Child()
    toggle_sync = Gtk.Template.Child()
    toggle_esync = Gtk.Template.Child()
    toggle_fsync = Gtk.Template.Child()
    toggle_futex2 = Gtk.Template.Child()
    combo_fsr = Gtk.Template.Child()
    combo_runner = Gtk.Template.Child()
    combo_dxvk = Gtk.Template.Child()
    combo_vkd3d = Gtk.Template.Child()
    combo_nvapi = Gtk.Template.Child()
    combo_latencyflex = Gtk.Template.Child()
    combo_windows = Gtk.Template.Child()
    combo_language = Gtk.Template.Child()
    spinner_dxvk = Gtk.Template.Child()
    spinner_dxvkbool = Gtk.Template.Child()
    spinner_vkd3d = Gtk.Template.Child()
    spinner_vkd3dbool = Gtk.Template.Child()
    spinner_nvapi = Gtk.Template.Child()
    spinner_nvapibool = Gtk.Template.Child()
    spinner_latencyflex = Gtk.Template.Child()
    spinner_latencyflexbool = Gtk.Template.Child()
    spinner_runner = Gtk.Template.Child()
<<<<<<< HEAD
    spinner_windows = Gtk.Template.Child()
=======
    spinner_win = Gtk.Template.Child()
    spinner_display = Gtk.Template.Child()
>>>>>>> 3876396f
    box_sync = Gtk.Template.Child()
    group_details = Gtk.Template.Child()
    exp_components = Gtk.Template.Child()
    str_list_languages = Gtk.Template.Child()
    str_list_runner = Gtk.Template.Child()
    str_list_dxvk = Gtk.Template.Child()
    str_list_vkd3d = Gtk.Template.Child()
    str_list_nvapi = Gtk.Template.Child()
    str_list_latencyflex = Gtk.Template.Child()
    str_list_windows = Gtk.Template.Child()
    ev_controller = Gtk.EventControllerKey.new()

    # endregion

    def __init__(self, details, config, **kwargs):
        super().__init__(**kwargs)

        # common variables and references
        self.window = details.window
        self.manager = details.window.manager
        self.config = config
        self.queue = details.queue
        self.details = details

        self.entry_name.add_controller(self.ev_controller)

        gpu = GPUUtils().get_gpu()

        # region signals
        self.row_overrides.connect("activated", self.__show_dll_overrides_view)
        self.row_env_variables.connect("activated", self.__show_environment_variables)
        self.row_drives.connect("activated", self.__show_drives)
        self.btn_manage_components.connect("clicked", self.window.show_prefs_view)
        self.btn_manage_gamescope.connect("clicked", self.__show_gamescope_settings)
        self.btn_manage_vkbasalt.connect("clicked", self.__show_vkbasalt_settings)
        self.btn_manage_display.connect("clicked", self.__show_display_settings)
        self.btn_manage_sandbox.connect("clicked", self.__show_sandbox_settings)
        self.btn_manage_versioning_patterns.connect("clicked", self.__show_exclusionpatterns_settings)
        self.btn_manage_vmtouch.connect("clicked", self.__show_vmtouch_settings)
        self.btn_cwd.connect("clicked", self.choose_cwd)
        self.btn_cwd_reset.connect("clicked", self.choose_cwd, True)
        self.toggle_sync.connect('toggled', self.__set_wine_sync)
        self.toggle_esync.connect('toggled', self.__set_esync)
        self.toggle_fsync.connect('toggled', self.__set_fsync)
        self.toggle_futex2.connect('toggled', self.__set_futex2)
        self.switch_dxvk.connect('state-set', self.__toggle_dxvk)
        self.switch_mangohud.connect('state-set', self.__toggle_mangohud)
        self.switch_obsvkc.connect('state-set', self.__toggle_obsvkc)
        self.switch_vkbasalt.connect('state-set', self.__toggle_vkbasalt)
        self.switch_vkd3d.connect('state-set', self.__toggle_vkd3d)
        self.switch_nvapi.connect('state-set', self.__toggle_nvapi)
        self.switch_latencyflex.connect('state-set', self.__toggle_latencyflex)
        self.switch_gamemode.connect('state-set', self.__toggle_gamemode)
        self.switch_gamescope.connect('state-set', self.__toggle_gamescope)
        self.switch_sandbox.connect('state-set', self.__toggle_sandbox)
        self.switch_fsr.connect('state-set', self.__toggle_fsr)
        self.switch_discrete.connect('state-set', self.__toggle_discrete_gpu)
        self.switch_pulse_latency.connect('state-set', self.__toggle_pulse_latency)
        self.switch_fixme.connect('state-set', self.__toggle_fixme)
        self.switch_versioning_compression.connect('state-set', self.__toggle_versioning_compression)
        self.switch_auto_versioning.connect('state-set', self.__toggle_auto_versioning)
        self.switch_versioning_patterns.connect('state-set', self.__toggle_versioning_patterns)
        self.switch_vmtouch.connect('state-set', self.__toggle_vmtouch)
<<<<<<< HEAD
        self.combo_fsr.connect('notify::selected', self.__set_fsr_level)
        self.combo_virt_res.connect('changed', self.__set_virtual_desktop_res)
        self.combo_dpi.connect('changed', self.__set_custom_dpi)
        self.combo_runner.connect('notify::selected', self.__set_runner)
        self.combo_dxvk.connect('notify::selected', self.__set_dxvk)
        self.combo_vkd3d.connect('notify::selected', self.__set_vkd3d)
        self.combo_nvapi.connect('notify::selected', self.__set_nvapi)
        self.combo_latencyflex.connect('notify::selected', self.__set_latencyflex)
        self.combo_windows.connect('notify::selected', self.__set_windows)
        self.combo_renderer.connect('changed', self.__set_renderer)
=======
        self.combo_fsr.connect('changed', self.__set_fsr_level)
        self.combo_runner.connect('changed', self.__set_runner)
        self.combo_dxvk.connect('changed', self.__set_dxvk)
        self.combo_vkd3d.connect('changed', self.__set_vkd3d)
        self.combo_nvapi.connect('changed', self.__set_nvapi)
        self.combo_latencyflex.connect('changed', self.__set_latencyflex)
        self.combo_windows.connect('changed', self.__set_windows)
>>>>>>> 3876396f
        self.combo_language.connect('notify::selected-item', self.__set_language)
        self.ev_controller.connect("key-released", self.__check_entry_name)
        self.entry_name.connect("apply", self.__save_name)
        # endregion

        """Set DXVK_NVAPI related rows to visible when an NVIDIA GPU is detected (invisible by default)"""
        with contextlib.suppress(KeyError):
            vendor = gpu["vendors"]["nvidia"]["vendor"]
            if vendor == "nvidia":
                self.row_nvapi.set_visible(True)
                self.combo_nvapi.set_visible(True)

        """Set Bottles Runtime row to visible when Bottles is not running inside Flatpak"""
        if "FLATPAK_ID" not in os.environ and RuntimeManager.get_runtimes("bottles"):
            self.row_runtime.set_visible(True)
            self.switch_runtime.connect('state-set', self.__toggle_runtime)

        if RuntimeManager.get_runtimes("steam"):
            self.row_steam_runtime.set_visible(True)
            self.switch_steam_runtime.connect('state-set', self.__toggle_steam_runtime)

        '''Toggle some utilities according to its availability'''
        self.switch_gamemode.set_sensitive(gamemode_available)
        self.switch_gamescope.set_sensitive(gamescope_available)
        self.btn_manage_gamescope.set_sensitive(gamescope_available)
        self.switch_vkbasalt.set_sensitive(vkbasalt_available)
        self.btn_manage_vkbasalt.set_sensitive(vkbasalt_available)
        self.switch_mangohud.set_sensitive(mangohud_available)
        self.switch_obsvkc.set_sensitive(obs_vkc_available)
        self.switch_vmtouch.set_sensitive(vmtouch_available)
        _not_available = _("This feature is not available on your system.")
        if not gamemode_available:
            self.switch_gamemode.set_tooltip_text(_not_available)
        if not gamescope_available:
            self.switch_gamescope.set_tooltip_text(_not_available)
            self.btn_manage_gamescope.set_tooltip_text(_not_available)
        if not vkbasalt_available:
            self.switch_vkbasalt.set_tooltip_text(_not_available)
            self.btn_manage_vkbasalt.set_tooltip_text(_not_available)         
        if not mangohud_available:
            self.switch_mangohud.set_tooltip_text(_not_available)
        if not obs_vkc_available:
            self.switch_obsvkc.set_tooltip_text(_not_available)
        if not vmtouch_available:
            self.switch_vmtouch.set_tooltip_text(_not_available)

    def __check_entry_name(self, *_args):
        self.__valid_name = GtkUtils.validate_entry(self.entry_name)

    def __save_name(self, *_args):
        if not self.__valid_name:
            self.entry_name.set_text(self.config.get("Name"))
            self.__valid_name = True
            return

        name = self.entry_name.get_text()
        self.manager.update_config(
            config=self.config,
            key="Name",
            value=name
        )

    def choose_cwd(self, widget, reset=False):
        """Change the default current working directory for the bottle"""

        def set_path(_dialog, response, _file_dialog):
            if response == Gtk.ResponseType.OK:
                _file = _file_dialog.get_file()
                _path = _file.get_path()
                if _path and _path != "":
                    self.row_cwd.set_subtitle(_path)
                    self.manager.update_config(
                        config=self.config,
                        key="WorkingDir",
                        value=_path
                    )
                    self.btn_cwd_reset.set_visible(True)
                else:
                    self.row_cwd.set_subtitle(_("Default to the bottle path."))
                    self.btn_cwd_reset.set_visible(False)

            _dialog.destroy()

        if not reset:
            FileChooser(
                parent=self.window,
                title=_("Choose working directory for executables"),
                action=Gtk.FileChooserAction.SELECT_FOLDER,
                buttons=(_("Cancel"), _("Select")),
                path=ManagerUtils.get_bottle_path(self.config),
                native=False,
                callback=set_path
            )

        self.manager.update_config(config=self.config, key="WorkingDir", value="")
        self.row_cwd.set_subtitle(_("Default to the bottle path."))
        self.btn_cwd_reset.set_visible(False)

    def update_combo_components(self):
        """
        This function update the components' combo boxes with the
        items in the manager catalogs. It also temporarily disable
        the functions connected to the combo boxes to avoid the
        bottle configuration to be updated during the process.
        """
        self.combo_runner.handler_block_by_func(self.__set_runner)
        self.combo_dxvk.handler_block_by_func(self.__set_dxvk)
        self.combo_vkd3d.handler_block_by_func(self.__set_vkd3d)
        self.combo_nvapi.handler_block_by_func(self.__set_nvapi)
        self.combo_latencyflex.handler_block_by_func(self.__set_latencyflex)
        self.combo_language.handler_block_by_func(self.__set_language)

        self.str_list_runner.splice(0, self.str_list_runner.get_n_items())
        self.str_list_dxvk.splice(0, self.str_list_dxvk.get_n_items())
        self.str_list_vkd3d.splice(0, self.str_list_vkd3d.get_n_items())
        self.str_list_nvapi.splice(0, self.str_list_nvapi.get_n_items())
        self.str_list_latencyflex.splice(0, self.str_list_latencyflex.get_n_items())
        self.str_list_languages.splice(0, self.str_list_languages.get_n_items())

        for runner in self.manager.runners_available:
            self.str_list_runner.append(runner)

        for dxvk in self.manager.dxvk_available:
            self.str_list_dxvk.append(dxvk)

        for vkd3d in self.manager.vkd3d_available:
            self.str_list_vkd3d.append(vkd3d)

        for nvapi in self.manager.nvapi_available:
            self.str_list_nvapi.append(nvapi)

        for latencyflex in self.manager.latencyflex_available:
            self.str_list_latencyflex.append(latencyflex)

        for lang in ManagerUtils.get_languages():
            self.str_list_languages.append(lang)

        self.combo_runner.handler_unblock_by_func(self.__set_runner)
        self.combo_dxvk.handler_unblock_by_func(self.__set_dxvk)
        self.combo_vkd3d.handler_unblock_by_func(self.__set_vkd3d)
        self.combo_nvapi.handler_unblock_by_func(self.__set_nvapi)
        self.combo_latencyflex.handler_unblock_by_func(self.__set_latencyflex)
        self.combo_language.handler_unblock_by_func(self.__set_language)

    def set_config(self, config):
        self.config = config
        parameters = self.config.get("Parameters")

        # temporary lock functions connected to the widgets
        self.switch_dxvk.handler_block_by_func(self.__toggle_dxvk)
        self.switch_mangohud.handler_block_by_func(self.__toggle_mangohud)
        self.switch_vkd3d.handler_block_by_func(self.__toggle_vkd3d)
        self.switch_nvapi.handler_block_by_func(self.__toggle_nvapi)
        self.switch_latencyflex.handler_block_by_func(self.__toggle_latencyflex)
        self.switch_vkbasalt.handler_block_by_func(self.__toggle_vkbasalt)
        self.switch_obsvkc.handler_block_by_func(self.__toggle_obsvkc)
        self.switch_gamemode.handler_block_by_func(self.__toggle_gamemode)
        self.switch_gamescope.handler_block_by_func(self.__toggle_gamescope)
        self.switch_sandbox.handler_block_by_func(self.__toggle_sandbox)
        self.switch_discrete.handler_block_by_func(self.__toggle_discrete_gpu)
        self.switch_fsr.handler_block_by_func(self.__toggle_fsr)
        self.switch_pulse_latency.handler_block_by_func(self.__toggle_pulse_latency)
        self.switch_versioning_compression.handler_block_by_func(self.__toggle_versioning_compression)
        self.switch_auto_versioning.handler_block_by_func(self.__toggle_auto_versioning)
        self.switch_versioning_patterns.handler_block_by_func(self.__toggle_versioning_patterns)
        with contextlib.suppress(TypeError):
            self.switch_runtime.handler_block_by_func(self.__toggle_runtime)
            self.switch_steam_runtime.handler_block_by_func(self.__toggle_steam_runtime)
        self.combo_fsr.handler_block_by_func(self.__set_fsr_level)
        self.combo_runner.handler_block_by_func(self.__set_runner)
        self.combo_dxvk.handler_block_by_func(self.__set_dxvk)
        self.combo_vkd3d.handler_block_by_func(self.__set_vkd3d)
        self.combo_nvapi.handler_block_by_func(self.__set_nvapi)
        self.combo_latencyflex.handler_block_by_func(self.__set_latencyflex)
        self.combo_windows.handler_block_by_func(self.__set_windows)
        self.combo_language.handler_block_by_func(self.__set_language)
        self.toggle_sync.handler_block_by_func(self.__set_wine_sync)
        self.toggle_esync.handler_block_by_func(self.__set_esync)
        self.toggle_fsync.handler_block_by_func(self.__set_fsync)
        self.toggle_futex2.handler_block_by_func(self.__set_futex2)
        self.ev_controller.handler_block_by_func(self.__check_entry_name)

        self.switch_dxvk.set_active(parameters["dxvk"])
        self.switch_mangohud.set_active(parameters["mangohud"])
        self.switch_obsvkc.set_active(parameters["obsvkc"])
        self.switch_vkbasalt.set_active(parameters["vkbasalt"])
        self.switch_vkd3d.set_active(parameters["vkd3d"])
        self.switch_nvapi.set_active(parameters["dxvk_nvapi"])
        self.switch_latencyflex.set_active(parameters["latencyflex"])
        self.switch_gamemode.set_active(parameters["gamemode"])
        self.switch_gamescope.set_active(parameters["gamescope"])
        self.switch_sandbox.set_active(parameters["sandbox"])
        self.switch_fsr.set_active(parameters["fsr"])
        self.switch_versioning_compression.set_active(parameters["versioning_compression"])
        self.switch_auto_versioning.set_active(parameters["versioning_automatic"])
        self.switch_versioning_patterns.set_active(parameters["versioning_exclusion_patterns"])
        self.switch_runtime.set_active(parameters["use_runtime"])
        self.switch_steam_runtime.set_active(parameters["use_steam_runtime"])
        self.switch_vmtouch.set_active(parameters["vmtouch"])

        self.toggle_sync.set_active(parameters["sync"] == "wine")
        self.toggle_esync.set_active(parameters["sync"] == "esync")
        self.toggle_fsync.set_active(parameters["sync"] == "fsync")
        self.toggle_futex2.set_active(parameters["sync"] == "futex2")

        self.switch_discrete.set_active(parameters["discrete_gpu"])
        self.switch_pulse_latency.set_active(parameters["pulseaudio_latency"])
<<<<<<< HEAD
        self.combo_virt_res.set_active_id(parameters["virtual_desktop_res"])
        self.combo_renderer.set_active_id(parameters["renderer"])
        self.combo_dpi.set_active_id(str(parameters["custom_dpi"]))
=======
        self.combo_fsr.set_active_id(str(parameters["fsr_level"]))
        self.combo_runner.set_active_id(self.config.get("Runner"))
        self.combo_dxvk.set_active_id(self.config.get("DXVK"))
        self.combo_vkd3d.set_active_id(self.config.get("VKD3D"))
        self.combo_nvapi.set_active_id(self.config.get("NVAPI"))
>>>>>>> 3876396f

        self.btn_cwd_reset.set_visible(self.config.get("WorkingDir"))

        self.entry_name.set_text(config["Name"])

        if self.config.get("WorkingDir") != "":
            self.row_cwd.set_subtitle(self.config.get("WorkingDir"))
        else:
            self.row_cwd.set_subtitle(_("Default to the bottle path."))

        for win_version in win_versions:
            try:
                if win_versions[win_version]["Arch"] == "win32" and self.config.get("Arch") == "win32":
                    self.str_list_windows.append(win_versions[win_version]["ProductName"].replace("Microsoft ", ""))
            except KeyError:
                self.str_list_windows.append(win_versions[win_version]["ProductName"].replace("Microsoft ", ""))

        for index, win_version in enumerate(win_versions):
            if win_version == self.config.get("Windows"):
                self.combo_windows.set_selected(index)
                break

        for index, dxvk in enumerate(self.manager.dxvk_available):
            if dxvk == self.config.get("DXVK"):
                self.combo_dxvk.set_selected(index)
                break

        for index, vkd3d in enumerate(self.manager.vkd3d_available):
            if vkd3d == self.config.get("VKD3D"):
                self.combo_vkd3d.set_selected(index)
                break

        for index, runner in enumerate(self.manager.runners_available):
            if runner == self.config.get("Runner"):
                self.combo_runner.set_selected(index)
                break

        for index, nvapi in enumerate(self.manager.nvapi_available):
            if nvapi == self.config.get("NVAPI"):
                self.combo_nvapi.set_selected(index)
                break

        for index, latencyflex in enumerate(self.manager.latencyflex_available):
            if latencyflex == self.config.get("LatencyFleX"):
                self.combo_latencyflex.set_selected(index)
                break

        self.combo_language.set_selected(ManagerUtils.get_languages(
            from_locale=self.config.get("Language"),
            get_index=True
        ))

        # unlock functions connected to the widgets
        self.switch_dxvk.handler_unblock_by_func(self.__toggle_dxvk)
        self.switch_mangohud.handler_unblock_by_func(self.__toggle_mangohud)
        self.switch_vkd3d.handler_unblock_by_func(self.__toggle_vkd3d)
        self.switch_nvapi.handler_unblock_by_func(self.__toggle_nvapi)
        self.switch_latencyflex.handler_unblock_by_func(self.__toggle_latencyflex)
        self.switch_vkbasalt.handler_unblock_by_func(self.__toggle_vkbasalt)
        self.switch_obsvkc.handler_unblock_by_func(self.__toggle_obsvkc)
        self.switch_gamemode.handler_unblock_by_func(self.__toggle_gamemode)
        self.switch_gamescope.handler_unblock_by_func(self.__toggle_gamescope)
        self.switch_sandbox.handler_unblock_by_func(self.__toggle_sandbox)
        self.switch_discrete.handler_unblock_by_func(self.__toggle_discrete_gpu)
        self.switch_fsr.handler_unblock_by_func(self.__toggle_fsr)
        self.switch_pulse_latency.handler_unblock_by_func(self.__toggle_pulse_latency)
        self.switch_versioning_compression.handler_unblock_by_func(self.__toggle_versioning_compression)
        self.switch_auto_versioning.handler_unblock_by_func(self.__toggle_auto_versioning)
        self.switch_versioning_patterns.handler_unblock_by_func(self.__toggle_versioning_patterns)
        with contextlib.suppress(TypeError):
            self.switch_runtime.handler_unblock_by_func(self.__toggle_runtime)
            self.switch_steam_runtime.handler_unblock_by_func(self.__toggle_steam_runtime)
        self.combo_fsr.handler_unblock_by_func(self.__set_fsr_level)
        self.combo_runner.handler_unblock_by_func(self.__set_runner)
        self.combo_dxvk.handler_unblock_by_func(self.__set_dxvk)
        self.combo_vkd3d.handler_unblock_by_func(self.__set_vkd3d)
        self.combo_nvapi.handler_unblock_by_func(self.__set_nvapi)
        self.combo_latencyflex.handler_unblock_by_func(self.__set_latencyflex)
        self.combo_windows.handler_unblock_by_func(self.__set_windows)
        self.combo_language.handler_unblock_by_func(self.__set_language)
        self.toggle_sync.handler_unblock_by_func(self.__set_wine_sync)
        self.toggle_esync.handler_unblock_by_func(self.__set_esync)
        self.toggle_fsync.handler_unblock_by_func(self.__set_fsync)
        self.toggle_futex2.handler_unblock_by_func(self.__set_futex2)
        self.ev_controller.handler_unblock_by_func(self.__check_entry_name)

        self.__set_steam_rules()

    def __show_gamescope_settings(self, widget):
        new_window = GamescopeDialog(
            window=self.window,
            config=self.config
        )
        new_window.present()

    def __show_vkbasalt_settings(self, widget):
        new_window = VkBasaltDialog(
            parent_window=self.window,
            config=self.config
        )
        new_window.present()

    def __show_display_settings(self, widget):
        new_window = DisplayDialog(
            parent_window=self.window,
            config=self.config,
            details=self.details,
            queue=self.queue,
            widget=widget,
            spinner_display=self.spinner_display
        )
        new_window.present()

    def __show_exclusionpatterns_settings(self, widget):
        new_window = ExclusionPatternsDialog(
            window=self.window,
            config=self.config
        )
        new_window.present()

    def __show_sandbox_settings(self, widget):
        new_window = SandboxDialog(
            window=self.window,
            config=self.config
        )
        new_window.present()

    def __show_drives(self, widget):
        new_window = DrivesDialog(
            window=self.window,
            config=self.config
        )
        new_window.present()

    def __show_environment_variables(self, widget=False):
        """Show the environment variables dialog"""
        new_window = EnvVarsDialog(
            window=self.window,
            config=self.config
        )
        new_window.present()

    def __show_vmtouch_settings(self, widget):
        new_window = VmtouchDialog(
            window=self.window,
            config=self.config
        )
        new_window.present()

    def __set_sync_type(self, sync):
        """
        Set the sync type (wine, esync, fsync, futext2)
        Don't use this directly, use dedicated wrappers instead (e.g. __set_wine_sync)
        """

        def update(result, error=False):
            self.config = result.data["config"]
            toggles = [
                ("wine", self.toggle_sync, self.__set_wine_sync),
                ("esync", self.toggle_esync, self.__set_esync),
                ("fsync", self.toggle_fsync, self.__set_fsync),
                ("futex2", self.toggle_futex2, self.__set_futex2)
            ]
            for sync_type, toggle, func in toggles:
                toggle.handler_block_by_func(func)
                if sync_type == sync:
                    toggle.set_active(True)
                else:
                    toggle.set_active(False)
                toggle.handler_unblock_by_func(func)
            self.box_sync.set_sensitive(True)
            self.queue.end_task()

        self.queue.add_task()
        self.box_sync.set_sensitive(False)
        RunAsync(
            self.manager.update_config,
            callback=update,
            config=self.config,
            key="sync",
            value=sync,
            scope="Parameters"
        )

    def __set_wine_sync(self, widget):
        self.__set_sync_type("wine")

    def __set_esync(self, widget):
        self.__set_sync_type("esync")

    def __set_fsync(self, widget):
        self.__set_sync_type("fsync")

    def __set_futex2(self, widget):
        self.__set_sync_type("futex2")

    def __toggle_dxvk(self, widget=False, state=False):
        """Install/Uninstall DXVK from the bottle"""
        self.queue.add_task()
        self.set_dxvk_status(pending=True)

        RunAsync(
            task_func=self.manager.install_dll_component,
            callback=self.set_dxvk_status,
            config=self.config,
            component="dxvk",
            remove=not state
        )

        self.config = self.manager.update_config(
            config=self.config,
            key="dxvk",
            value=state,
            scope="Parameters"
        ).data["config"]

    def __toggle_mangohud(self, widget, state):
        """Toggle the Mangohud for current bottle"""
        self.config = self.manager.update_config(
            config=self.config,
            key="mangohud",
            value=state,
            scope="Parameters"
        ).data["config"]

    def __toggle_obsvkc(self, widget, state):
        """Toggle the OBS Vulkan capture for current bottle"""
        self.config = self.manager.update_config(
            config=self.config,
            key="obsvkc",
            value=state,
            scope="Parameters"
        ).data["config"]

    def __toggle_vkbasalt(self, widget, state):
        """Toggle the vkBasalt for current bottle"""
        self.config = self.manager.update_config(
            config=self.config,
            key="vkbasalt",
            value=state,
            scope="Parameters"
        ).data["config"]

    def __toggle_vkd3d(self, widget=False, state=False):
        """Install/Uninstall VKD3D from the bottle"""
        self.queue.add_task()
        self.set_vkd3d_status(pending=True)

        RunAsync(
            task_func=self.manager.install_dll_component,
            callback=self.set_vkd3d_status,
            config=self.config,
            component="vkd3d",
            remove=not state
        )

        self.config = self.manager.update_config(
            config=self.config,
            key="vkd3d",
            value=state,
            scope="Parameters"
        ).data["config"]

    def __toggle_nvapi(self, widget=False, state=False):
        """Install/Uninstall NVAPI from the bottle"""
        self.queue.add_task()
        self.set_nvapi_status(pending=True)

        RunAsync(
            task_func=self.manager.install_dll_component,
            callback=self.set_nvapi_status,
            config=self.config,
            component="nvapi",
            remove=not state
        )

        self.config = self.manager.update_config(
            config=self.config,
            key="dxvk_nvapi",
            value=state,
            scope="Parameters"
        ).data["config"]

    def __toggle_latencyflex(self, widget=False, state=False):
        """Install/Uninstall LatencyFlex from the bottle"""
        self.queue.add_task()
        self.set_latencyflex_status(pending=True)

        RunAsync(
            task_func=self.manager.install_dll_component,
            callback=self.set_latencyflex_status,
            config=self.config,
            component="latencyflex",
            remove=not state
        )

        self.config = self.manager.update_config(
            config=self.config,
            key="latencyflex",
            value=state,
            scope="Parameters"
        ).data["config"]

    def __toggle_gamemode(self, widget=False, state=False):
        """Toggle the gamemode for current bottle"""
        self.config = self.manager.update_config(
            config=self.config,
            key="gamemode",
            value=state,
            scope="Parameters"
        ).data["config"]

    def __toggle_gamescope(self, widget=False, state=False):
        """Toggle the gamescope for current bottle"""
        self.config = self.manager.update_config(
            config=self.config,
            key="gamescope",
            value=state,
            scope="Parameters"
        ).data["config"]

    def __toggle_sandbox(self, widget=False, state=False):
        """Toggle the sandbox for current bottle"""
        self.config = self.manager.update_config(
            config=self.config,
            key="sandbox",
            value=state,
            scope="Parameters"
        ).data["config"]

    def __toggle_fsr(self, widget, state):
        """Toggle the FSR for current bottle"""
        self.config = self.manager.update_config(
            config=self.config,
            key="fsr",
            value=state,
            scope="Parameters"
        ).data["config"]

    def __toggle_runtime(self, widget, state):
        """Toggle the Bottles runtime for current bottle"""
        self.config = self.manager.update_config(
            config=self.config,
            key="use_runtime",
            value=state,
            scope="Parameters"
        ).data["config"]

    def __toggle_steam_runtime(self, widget, state):
        """Toggle the Steam runtime for current bottle"""
        self.config = self.manager.update_config(
            config=self.config,
            key="use_steam_runtime",
            value=state,
            scope="Parameters"
        ).data["config"]

    def __toggle_discrete_gpu(self, widget, state):
        """Toggle the discrete GPU for current bottle"""
        self.config = self.manager.update_config(
            config=self.config,
            key="discrete_gpu",
            value=state,
            scope="Parameters"
        ).data["config"]

    def __toggle_versioning_compression(self, widget, state):
        """Toggle the versioning compression for current bottle"""
        def update():
            self.config = self.manager.update_config(
                config=self.config,
                key="versioning_compression",
                value=state,
                scope="Parameters"
            ).data["config"]

        def handle_response(_widget, response_id):
            if response_id == "ok":
                RunAsync(self.manager.versioning_manager.re_initialize, config=self.config)
            _widget.destroy()

        if self.manager.versioning_manager.is_initialized(self.config):
            dialog = Adw.MessageDialog.new(
                self.window,
                _("Toggling Compression Require Re-Initialization"),
                _("This will kepp all your files but will delete all states. Do you want to continue?"),
            )
            dialog.add_response("cancel", _("Cancel"))
            dialog.add_response("ok", _("Confirm"))
            dialog.connect("response", handle_response)
            dialog.present()
        else:
            update()
    
    def __toggle_auto_versioning(self, widget, state):
        """Toggle the auto versioning for current bottle"""
        self.config = self.manager.update_config(
            config=self.config,
            key="versioning_automatic",
            value=state,
            scope="Parameters"
        ).data["config"]
    
    def __toggle_versioning_patterns(self, widget, state):
        """Toggle the versioning patterns for current bottle"""
        self.config = self.manager.update_config(
            config=self.config,
            key="versioning_exclusion_patterns",
            value=state,
            scope="Parameters"
        ).data["config"]

    def __toggle_vmtouch(self, widget=False, state=False):
        """Toggle vmtouch for current bottle"""
        self.config = self.manager.update_config(
            config=self.config,
            key="vmtouch",
            value=state,
            scope="Parameters"
        ).data["config"]

<<<<<<< HEAD
    def __toggle_virt_desktop(self, widget, state):
        """Toggle the virtual desktop option."""

        def update(result, error=False):
            self.config = self.manager.update_config(
                config=self.config,
                key="virtual_desktop",
                value=state,
                scope="Parameters"
            ).data["config"]
            widget.set_sensitive(True)
            self.queue.end_task()

        self.queue.add_task()
        widget.set_sensitive(False)
        rk = RegKeys(self.config)
        resolution = self.combo_virt_res.get_active_id()
        RunAsync(
            task_func=rk.toggle_virtual_desktop,
            callback=update,
            state=state,
            resolution=resolution
        )

    def __set_virtual_desktop_res(self, widget):
        """Set the virtual desktop resolution."""

        def update(result, error=False):
            self.config = self.manager.update_config(
                config=self.config,
                key="virtual_desktop_res",
                value=resolution,
                scope="Parameters"
            ).data["config"]
            widget.set_sensitive(True)
            self.queue.end_task()

        self.queue.add_task()
        widget.set_sensitive(False)
        rk = RegKeys(self.config)
        resolution = widget.get_active_id()
        if self.switch_virt_desktop.get_active():
            RunAsync(
                task_func=rk.toggle_virtual_desktop,
                callback=update,
                state=True,
                resolution=resolution
            )

    def __set_fsr_level(self, *_args):
        """Set the FSR level of sharpness (from 0 to 3, where 3 is the default)"""
        level = self.combo_fsr.get_selected()
=======
    def __set_fsr_level(self, widget):
        """Set the FSR level of sharpness (from 0 to 5, where 5 is the default)"""
        level = int(widget.get_active_id())
>>>>>>> 3876396f
        self.config = self.manager.update_config(
            config=self.config,
            key="fsr_level",
            value=level,
            scope="Parameters"
        ).data["config"]

    def __set_runner(self, *_args):
        """Set the runner to use for the bottle"""

        def set_widgets_status(status=True):
            for w in [
                self.combo_runner,
                self.switch_dxvk,
                self.switch_nvapi,
                self.switch_vkd3d,
                self.combo_dxvk,
                self.combo_nvapi,
                self.combo_vkd3d
            ]:
                w.set_sensitive(status)
            if status:
                self.spinner_runner.stop()
            else:
                self.spinner_runner.start()

        def update(result, error=False):
            if result:
                if "config" in result.data.keys():
                    self.config = result.data["config"]
                if self.config["Parameters"].get("use_steam_runtime"):
                    self.switch_steam_runtime.handler_block_by_func(self.__toggle_steam_runtime)
                    self.switch_steam_runtime.set_active(True)
                    self.switch_steam_runtime.handler_unblock_by_func(self.__toggle_steam_runtime)
            set_widgets_status(True)
            self.queue.end_task()

        set_widgets_status(False)
        runner = self.manager.runners_available[self.combo_runner.get_selected()]

        def run_task(status=True):
            if not status:
                update(Result(True))
                self.combo_runner.handler_block_by_func(self.__set_runner)
                self.combo_runner.handler_unblock_by_func(self.__set_runner)
                return

            self.queue.add_task()
            RunAsync(
                Runner.runner_update,
                callback=update,
                config=self.config,
                manager=self.manager,
                runner=runner
            )

        if re.search("^(GE-)?Proton", runner):
            dialog = ProtonAlertDialog(self.window, run_task)
            dialog.show()
        else:
            run_task()

    def __dll_component_task_func(self, *args, **kwargs):
        # Remove old version
        self.manager.install_dll_component(config=kwargs["config"], component=kwargs["component"], remove=True)
        # Install new version
        self.manager.install_dll_component(config=kwargs["config"], component=kwargs["component"])
        self.queue.end_task()

    def __set_dxvk(self, *_args):
        """Set the DXVK version to use for the bottle"""
        self.set_dxvk_status(pending=True)
        self.queue.add_task()
        dxvk = self.manager.dxvk_available[self.combo_dxvk.get_selected()]
        self.config = self.manager.update_config(
            config=self.config,
            key="DXVK",
            value=dxvk
        ).data["config"]

        RunAsync(
            task_func=self.__dll_component_task_func,
            callback=self.set_dxvk_status,
            config=self.config,
            component="dxvk"
        )

    def __set_vkd3d(self, *_args):
        """Set the VKD3D version to use for the bottle"""
        self.set_vkd3d_status(pending=True)
        self.queue.add_task()
        vkd3d = self.manager.vkd3d_available[self.combo_vkd3d.get_selected()]
        self.config = self.manager.update_config(
            config=self.config,
            key="VKD3D",
            value=vkd3d
        ).data["config"]

        RunAsync(
            task_func=self.__dll_component_task_func,
            callback=self.set_vkd3d_status,
            config=self.config,
            component="vkd3d"
        )

    def __set_nvapi(self, *_args):
        """Set the NVAPI version to use for the bottle"""
        self.set_nvapi_status(pending=True)
        self.queue.add_task()
        nvapi = self.manager.nvapi_available[self.combo_nvapi.get_selected()]
        self.config = self.manager.update_config(
            config=self.config,
            key="NVAPI",
            value=nvapi
        ).data["config"]

        RunAsync(
            task_func=self.__dll_component_task_func,
            callback=self.set_nvapi_status,
            config=self.config,
            component="nvapi"
        )

    def __set_latencyflex(self, *_args):
        """Set the latency flex value"""
        latencyflex = self.manager.latencyflex_available[self.combo_latencyflex.get_selected()]
        self.queue.add_task()
        self.config = self.manager.update_config(
            config=self.config,
            key="LatencyFleX",
            value=latencyflex
        ).data["config"]

        RunAsync(
            task_func=self.__dll_component_task_func,
            callback=self.set_latencyflex_status,
            config=self.config,
            component="latencyflex"
        )

    def __set_windows(self, *_args):
        """Set the Windows version to use for the bottle"""
        # self.manager.dxvk_available[self.combo_dxvk.get_selected()]
        def update(result, error=False):
            self.spinner_windows.stop()
            self.combo_windows.set_sensitive(True)
            self.queue.end_task()

        self.queue.add_task()
        self.spinner_windows.start()
        self.combo_windows.set_sensitive(False)
        rk = RegKeys(self.config)

        for index, win_version in enumerate(win_versions):
            if self.combo_windows.get_selected() == index:
                win = win_version
                break

        self.config = self.manager.update_config(
            config=self.config,
            key="Windows",
            value=win
        ).data["config"]

        RunAsync(
            rk.set_windows,
            callback=update,
            version=win
        )

    def __set_language(self, *_args):
        """Set the language to use for the bottle"""
        index = self.combo_language.get_selected()
        language = ManagerUtils.get_languages(from_index=index)
        self.config = self.manager.update_config(
            config=self.config,
            key="Language",
            value=language[0],
        ).data["config"]

    def __toggle_pulse_latency(self, widget, state):
        """Set the pulse latency to use for the bottle"""
        self.config = self.manager.update_config(
            config=self.config,
            key="pulseaudio_latency",
            value=state,
            scope="Parameters"
        ).data["config"]

    def __toggle_fixme(self, widget, state):
        """Set the Wine logging level to use for the bottle"""
        self.config = self.manager.update_config(
            config=self.config,
            key="fixme_logs",
            value=state,
            scope="Parameters"
        ).data["config"]

    def __show_dll_overrides_view(self, widget=False):
        """Show the DLL overrides view"""
        new_window = DLLOverridesDialog(
            window=self.window,
            config=self.config
        )
        new_window.present()

    def set_dxvk_status(self, status=None, error=None, pending=False):
        """Set the dxvk status"""
        self.switch_dxvk.set_sensitive(not pending)
        self.combo_dxvk.set_sensitive(not pending)
        if pending:
            self.spinner_dxvk.start()
            self.spinner_dxvkbool.start()
        else:
            self.spinner_dxvk.stop()
            self.spinner_dxvkbool.stop()
            self.queue.end_task()

    def set_vkd3d_status(self, status=None, error=None, pending=False):
        """Set the vkd3d status"""
        self.switch_vkd3d.set_sensitive(not pending)
        self.combo_vkd3d.set_sensitive(not pending)
        if pending:
            self.spinner_vkd3d.start()
            self.spinner_vkd3dbool.start()
        else:
            self.spinner_vkd3d.stop()
            self.spinner_vkd3dbool.stop()
            self.queue.end_task()

    def set_nvapi_status(self, status=None, error=None, pending=False):
        """Set the nvapi status"""
        self.switch_nvapi.set_sensitive(not pending)
        self.combo_nvapi.set_sensitive(not pending)
        if pending:
            self.spinner_nvapi.start()
            self.spinner_nvapibool.start()
        else:
            self.spinner_nvapi.stop()
            self.spinner_nvapibool.stop()
            self.queue.end_task()

    def set_latencyflex_status(self, status=None, error=None, pending=False):
        """Set the latencyflex status"""
        self.switch_latencyflex.set_sensitive(not pending)
        self.combo_latencyflex.set_sensitive(not pending)
        if pending:
            self.spinner_latencyflex.start()
            self.spinner_latencyflexbool.start()
        else:
            self.spinner_latencyflex.stop()
            self.spinner_latencyflexbool.stop()
            self.queue.end_task()

    def __set_steam_rules(self):
        """Set the Steam Environment specific rules"""
        status = False if self.config.get("Environment") == "Steam" else True

        for w in [
            self.row_discrete,
            self.row_steam_runtime,
            self.row_dxvk,
            self.row_vkd3d,
            self.row_latencyflex,
            self.row_sandbox,
            self.group_details,
            self.exp_components
        ]:
            w.set_visible(status)
            w.set_sensitive(status)

        self.row_sandbox.set_visible(self.window.settings.get_boolean("experiments-sandbox"))<|MERGE_RESOLUTION|>--- conflicted
+++ resolved
@@ -119,12 +119,8 @@
     spinner_latencyflex = Gtk.Template.Child()
     spinner_latencyflexbool = Gtk.Template.Child()
     spinner_runner = Gtk.Template.Child()
-<<<<<<< HEAD
     spinner_windows = Gtk.Template.Child()
-=======
-    spinner_win = Gtk.Template.Child()
     spinner_display = Gtk.Template.Child()
->>>>>>> 3876396f
     box_sync = Gtk.Template.Child()
     group_details = Gtk.Template.Child()
     exp_components = Gtk.Template.Child()
@@ -188,26 +184,13 @@
         self.switch_auto_versioning.connect('state-set', self.__toggle_auto_versioning)
         self.switch_versioning_patterns.connect('state-set', self.__toggle_versioning_patterns)
         self.switch_vmtouch.connect('state-set', self.__toggle_vmtouch)
-<<<<<<< HEAD
         self.combo_fsr.connect('notify::selected', self.__set_fsr_level)
-        self.combo_virt_res.connect('changed', self.__set_virtual_desktop_res)
-        self.combo_dpi.connect('changed', self.__set_custom_dpi)
         self.combo_runner.connect('notify::selected', self.__set_runner)
         self.combo_dxvk.connect('notify::selected', self.__set_dxvk)
         self.combo_vkd3d.connect('notify::selected', self.__set_vkd3d)
         self.combo_nvapi.connect('notify::selected', self.__set_nvapi)
         self.combo_latencyflex.connect('notify::selected', self.__set_latencyflex)
         self.combo_windows.connect('notify::selected', self.__set_windows)
-        self.combo_renderer.connect('changed', self.__set_renderer)
-=======
-        self.combo_fsr.connect('changed', self.__set_fsr_level)
-        self.combo_runner.connect('changed', self.__set_runner)
-        self.combo_dxvk.connect('changed', self.__set_dxvk)
-        self.combo_vkd3d.connect('changed', self.__set_vkd3d)
-        self.combo_nvapi.connect('changed', self.__set_nvapi)
-        self.combo_latencyflex.connect('changed', self.__set_latencyflex)
-        self.combo_windows.connect('changed', self.__set_windows)
->>>>>>> 3876396f
         self.combo_language.connect('notify::selected-item', self.__set_language)
         self.ev_controller.connect("key-released", self.__check_entry_name)
         self.entry_name.connect("apply", self.__save_name)
@@ -415,17 +398,6 @@
 
         self.switch_discrete.set_active(parameters["discrete_gpu"])
         self.switch_pulse_latency.set_active(parameters["pulseaudio_latency"])
-<<<<<<< HEAD
-        self.combo_virt_res.set_active_id(parameters["virtual_desktop_res"])
-        self.combo_renderer.set_active_id(parameters["renderer"])
-        self.combo_dpi.set_active_id(str(parameters["custom_dpi"]))
-=======
-        self.combo_fsr.set_active_id(str(parameters["fsr_level"]))
-        self.combo_runner.set_active_id(self.config.get("Runner"))
-        self.combo_dxvk.set_active_id(self.config.get("DXVK"))
-        self.combo_vkd3d.set_active_id(self.config.get("VKD3D"))
-        self.combo_nvapi.set_active_id(self.config.get("NVAPI"))
->>>>>>> 3876396f
 
         self.btn_cwd_reset.set_visible(self.config.get("WorkingDir"))
 
@@ -847,64 +819,9 @@
             scope="Parameters"
         ).data["config"]
 
-<<<<<<< HEAD
-    def __toggle_virt_desktop(self, widget, state):
-        """Toggle the virtual desktop option."""
-
-        def update(result, error=False):
-            self.config = self.manager.update_config(
-                config=self.config,
-                key="virtual_desktop",
-                value=state,
-                scope="Parameters"
-            ).data["config"]
-            widget.set_sensitive(True)
-            self.queue.end_task()
-
-        self.queue.add_task()
-        widget.set_sensitive(False)
-        rk = RegKeys(self.config)
-        resolution = self.combo_virt_res.get_active_id()
-        RunAsync(
-            task_func=rk.toggle_virtual_desktop,
-            callback=update,
-            state=state,
-            resolution=resolution
-        )
-
-    def __set_virtual_desktop_res(self, widget):
-        """Set the virtual desktop resolution."""
-
-        def update(result, error=False):
-            self.config = self.manager.update_config(
-                config=self.config,
-                key="virtual_desktop_res",
-                value=resolution,
-                scope="Parameters"
-            ).data["config"]
-            widget.set_sensitive(True)
-            self.queue.end_task()
-
-        self.queue.add_task()
-        widget.set_sensitive(False)
-        rk = RegKeys(self.config)
-        resolution = widget.get_active_id()
-        if self.switch_virt_desktop.get_active():
-            RunAsync(
-                task_func=rk.toggle_virtual_desktop,
-                callback=update,
-                state=True,
-                resolution=resolution
-            )
-
     def __set_fsr_level(self, *_args):
         """Set the FSR level of sharpness (from 0 to 3, where 3 is the default)"""
         level = self.combo_fsr.get_selected()
-=======
-    def __set_fsr_level(self, widget):
-        """Set the FSR level of sharpness (from 0 to 5, where 5 is the default)"""
-        level = int(widget.get_active_id())
->>>>>>> 3876396f
         self.config = self.manager.update_config(
             config=self.config,
             key="fsr_level",
