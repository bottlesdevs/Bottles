--- conflicted
+++ resolved
@@ -375,7 +375,6 @@
         self.combo_windows.handler_block_by_func(self.__set_windows)
         self.combo_language.handler_block_by_func(self.__set_language)
         self.ev_controller.handler_block_by_func(self.__check_entry_name)
-<<<<<<< HEAD
         self.switch_mangohud.set_active(parameters.mangohud)
         self.switch_obsvkc.set_active(parameters.obsvkc)
         self.switch_vkbasalt.set_active(parameters.vkbasalt)
@@ -390,23 +389,6 @@
         self.switch_runtime.set_active(parameters.use_runtime)
         self.switch_steam_runtime.set_active(parameters.use_steam_runtime)
         self.switch_vmtouch.set_active(parameters.vmtouch)
-        # self.combo_fsr.set_selected(parameters["fsr_level"] + 1 if parameters["fsr"] != False else 0)
-=======
-        self.switch_mangohud.set_active(parameters["mangohud"])
-        self.switch_obsvkc.set_active(parameters["obsvkc"])
-        self.switch_vkbasalt.set_active(parameters["vkbasalt"])
-        self.switch_fsr.set_active(parameters["fsr"])
-        self.switch_nvapi.set_active(parameters["dxvk_nvapi"])
-        self.switch_gamemode.set_active(parameters["gamemode"])
-        self.switch_gamescope.set_active(parameters["gamescope"])
-        self.switch_sandbox.set_active(parameters["sandbox"])
-        self.switch_versioning_compression.set_active(parameters["versioning_compression"])
-        self.switch_auto_versioning.set_active(parameters["versioning_automatic"])
-        self.switch_versioning_patterns.set_active(parameters["versioning_exclusion_patterns"])
-        self.switch_runtime.set_active(parameters["use_runtime"])
-        self.switch_steam_runtime.set_active(parameters["use_steam_runtime"])
-        self.switch_vmtouch.set_active(parameters["vmtouch"])
->>>>>>> b7ed61e6
 
         # self.toggle_sync.set_active(parameters["sync"] == "wine")
         # self.toggle_esync.set_active(parameters["sync"] == "esync")
@@ -781,23 +763,6 @@
             scope="Parameters"
         ).data["config"]
 
-<<<<<<< HEAD
-    def __set_fsr_level(self, *_args):
-        """Set the FSR level of sharpness"""
-        def set_config(key, value):
-            self.config = self.manager.update_config(
-            config=self.config,
-            key=key,
-            value=value,
-            scope="Parameters"
-            ).data["config"]
-
-        level = self.combo_fsr.get_selected()
-        set_config("fsr_sharpening_strength", level - 1) if level != 0 else None
-        set_config("fsr", bool(level))
-
-=======
->>>>>>> b7ed61e6
     def __set_runner(self, *_args):
         """Set the runner to use for the bottle"""
 
