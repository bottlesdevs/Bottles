# list.py
#
# Copyright 2022 brombinmirko <send@mirko.pm>
#
# This program is free software: you can redistribute it and/or modify
# it under the terms of the GNU General Public License as published by
# the Free Software Foundation, in version 3 of the License.
#
# This program is distributed in the hope that it will be useful,
# but WITHOUT ANY WARRANTY; without even the implied warranty of
# MERCHANTABILITY or FITNESS FOR A PARTICULAR PURPOSE.  See the
# GNU General Public License for more details.
#
# You should have received a copy of the GNU General Public License
# along with this program.  If not, see <http://www.gnu.org/licenses/>.
#

import logging
from datetime import datetime
from gettext import gettext as _
from gi.repository import Gtk, GLib, Adw

<<<<<<< HEAD
from bottles.backend.models.config import BottleConfig
from bottles.frontend.windows.filechooser import FileChooser

=======
>>>>>>> 48014686
from bottles.frontend.utils.threading import RunAsync
from bottles.backend.runner import Runner
from bottles.backend.wine.executor import WineExecutor
from bottles.frontend.utils.filters import add_executable_filters, add_all_filters

@Gtk.Template(resource_path='/com/usebottles/bottles/list-entry.ui')
class BottleViewEntry(Adw.ActionRow):
    __gtype_name__ = 'BottleViewEntry'

    Adw.init()

    # region Widgets
    btn_run = Gtk.Template.Child()
    btn_repair = Gtk.Template.Child()
    btn_run_executable = Gtk.Template.Child()
    details_image = Gtk.Template.Child()
    label_env = Gtk.Template.Child()
    label_state = Gtk.Template.Child()
    icon_damaged = Gtk.Template.Child()
    grid_versioning = Gtk.Template.Child()
    spinner = Gtk.Template.Child()

    # endregion

    def __init__(self, window, config: BottleConfig, **kwargs):
        super().__init__(**kwargs)

        # common variables and references
        self.window = window
        self.manager = window.manager
        self.config = config
        self.label_env_context = self.label_env.get_style_context()

        '''Format update date'''
        update_date = _("N/A")
        if self.config.Update_Date:
            try:
                update_date = datetime.strptime(self.config.Update_Date, "%Y-%m-%d %H:%M:%S.%f")
                update_date = update_date.strftime("%d %B, %Y %H:%M:%S")
            except ValueError:
                update_date = _("N/A")

        '''Check runner type by name'''
        if self.config.Runner.startswith("lutris"):
            self.runner_type = "wine"
        else:
            self.runner_type = "proton"

        # connect signals
        activate_handler = self.connect('activated', self.show_details)
        self.btn_run.connect("clicked", self.run_executable)
        self.btn_repair.connect("clicked", self.repair)
        self.btn_run_executable.connect("clicked", self.run_executable)

        # populate widgets
        self.grid_versioning.set_visible(self.config.Versioning)
        self.label_state.set_text(str(self.config.State))
        self.set_title(self.config.Name)
        if self.window.settings.get_boolean("update-date"):
            self.set_subtitle(update_date)
        self.label_env.set_text(_(self.config.Environment))
        self.label_env_context.add_class(
            "tag-%s" % self.config.Environment.lower())

        '''If config is broken'''
        if self.config.get("Broken"):
            for w in [self.btn_repair, self.icon_damaged]:
                w.set_visible(True)
                w.set_sensitive(True)

            self.btn_run.set_sensitive(False)
            self.handler_block_by_func(self.show_details)

    '''Repair bottle'''

    def repair(self, widget):
        self.disable()
        RunAsync(
            task_func=self.manager.repair_bottle,
            config=self.config
        )

    '''Display file dialog for executable'''

    def run_executable(self, *_args):
        def set_path(_dialog, response):
            if response != Gtk.ResponseType.ACCEPT:
                return

            path = dialog.get_file().get_path()
            _executor = WineExecutor(self.config, exec_path=path)
            RunAsync(_executor.run)

        dialog = Gtk.FileChooserNative.new(
            title=_("Select Executable"),
            action=Gtk.FileChooserAction.OPEN,
            parent=self.window,
            accept_label=_("Run")
        )

        add_executable_filters(dialog)
        add_all_filters(dialog)
        dialog.set_modal(True)
        dialog.connect("response", set_path)
        dialog.show()

    def show_details(self, widget=None, config=None):
        if config is None:
            config = self.config
        self.window.page_details.view_preferences.update_combo_components()
        self.window.show_details_view(config=config)

    def disable(self):
        self.window.go_back()
        self.set_visible(False)


@Gtk.Template(resource_path='/com/usebottles/bottles/list.ui')
class BottleView(Adw.Bin):
    __gtype_name__ = 'BottleView'
    __bottles = {}

    # region Widgets
    list_bottles = Gtk.Template.Child()
    list_steam = Gtk.Template.Child()
    group_bottles = Gtk.Template.Child()
    group_steam = Gtk.Template.Child()
    pref_page = Gtk.Template.Child()
    bottle_status = Gtk.Template.Child()
    btn_create = Gtk.Template.Child()
    entry_search = Gtk.Template.Child()
    search_bar = Gtk.Template.Child()
    no_bottles_found = Gtk.Template.Child()

    # endregion

    def __init__(self, window, arg_bottle=None, **kwargs):
        super().__init__(**kwargs)

        # common variables and references
        self.window = window
        self.arg_bottle = arg_bottle

        # connect signals
        self.btn_create.connect("clicked", self.window.show_add_view)
        self.entry_search.connect('changed', self.__search_bottles)

        self.update_bottles()

    def __search_bottles(self, widget, event=None, data=None):
        """
        This function search in the list of bottles the
        text written in the search entry.
        """
        terms = widget.get_text()
        self.list_bottles.set_filter_func(
            self.__filter_bottles,
            terms
        )

    @staticmethod
    def __filter_bottles(row, terms=None):
        text = row.get_title().lower()
        if terms.lower() in text:
            return True
        return False

    def idle_update_bottles(self, show=False):
        self.__bottles = {}
        while self.list_bottles.get_first_child():
            self.list_bottles.remove(self.list_bottles.get_first_child())

        while self.list_steam.get_first_child():
            self.list_steam.remove(self.list_steam.get_first_child())

        local_bottles = self.window.manager.local_bottles

        if len(local_bottles) == 0:
            self.pref_page.set_visible(False)
            self.bottle_status.set_visible(True)
        else:
            self.pref_page.set_visible(True)
            self.bottle_status.set_visible(False)

        for name, config in local_bottles.items():
            _entry = BottleViewEntry(self.window, config)
            self.__bottles[config.Path] = _entry

            if config.Environment != "Steam":
                self.list_bottles.append(_entry)
            else:
                self.list_steam.append(_entry)

            if self.list_steam.get_first_child() is None:
                self.group_steam.set_visible(False)
                self.group_bottles.set_title("")
            else:
                self.group_steam.set_visible(True)
                self.group_bottles.set_title(_("Your Bottles"))

        if (self.arg_bottle is not None and self.arg_bottle in local_bottles.keys()) \
                or (show is not None and show in local_bottles.keys()):
            _config = None
            if self.arg_bottle:
                _config = local_bottles[self.arg_bottle]
            if show:
                _config = local_bottles[show]
            if not _config:
                raise NotImplementedError("neither 'arg_bottle' nor 'show' are set")

            self.window.page_details.view_preferences.update_combo_components()
            self.window.show_details_view(config=_config)
            self.arg_bottle = None

    def update_bottles(self, show=False):
        GLib.idle_add(self.idle_update_bottles, show)

    def disable_bottle(self, config):
        self.__bottles[config.Path].disable()<|MERGE_RESOLUTION|>--- conflicted
+++ resolved
@@ -20,12 +20,8 @@
 from gettext import gettext as _
 from gi.repository import Gtk, GLib, Adw
 
-<<<<<<< HEAD
 from bottles.backend.models.config import BottleConfig
-from bottles.frontend.windows.filechooser import FileChooser
-
-=======
->>>>>>> 48014686
+
 from bottles.frontend.utils.threading import RunAsync
 from bottles.backend.runner import Runner
 from bottles.backend.wine.executor import WineExecutor
