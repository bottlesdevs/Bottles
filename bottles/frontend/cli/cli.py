--- conflicted
+++ resolved
@@ -19,10 +19,6 @@
 
 
 import argparse
-<<<<<<< HEAD
-import json
-=======
->>>>>>> 3bb14ee9
 import os
 import signal
 import sys
