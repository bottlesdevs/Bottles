--- conflicted
+++ resolved
@@ -453,24 +453,7 @@
   }
 
   .AdwPreferencesGroup {
-<<<<<<< HEAD
-    title: _("Audio");
-
-    .AdwActionRow {
-      activatable-widget: "switch_pulse_latency";
-      title: _("Reduce Audio Latency");
-
-      Switch switch_pulse_latency {
-        valign: center;
-      }
-    }
-  }
-
-  .AdwPreferencesGroup {
     title: _("Snapshotting");
-=======
-    title: _("Versioning");
->>>>>>> c2dffab8
 
     .AdwActionRow {
       activatable-widget: "switch_auto_versioning";
