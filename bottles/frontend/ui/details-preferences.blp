using Gtk 4.0;
using Adw 1;

template $DetailsPreferences: Adw.PreferencesPage {
  Adw.PreferencesGroup group_details {
    Adw.EntryRow entry_name {
      title: _("Name");
      show-apply-button: true;
    }
  }

  Adw.PreferencesGroup {
    title: _("Components");

    Adw.ComboRow combo_runner {
      title: _("Runner");
      subtitle: _("The version of the Wine compatibility layer.");

      Spinner spinner_runner {
        tooltip-text: _("Updating Runner and components, please wait…");
        valign: center;
        visible: false;
      }

<<<<<<< HEAD
      .AdwComboRow combo_dxvk {
        title: _("DXVK");
        subtitle: _("Improve Direct3D 8/9/10/11 compatibility by translating it to Vulkan.");
        Spinner spinner_dxvk {
          tooltip-text: _("Updating DXVK, please wait…");
          valign: center;
          visible: false;
        }
=======
      model: StringList str_list_runner {};
    }
>>>>>>> d5f626ed

    Adw.ComboRow combo_dxvk {
      title: _("DXVK");
      subtitle: _("Improve Direct3D 9/10/11 compatibility by translating it to Vulkan.");

      Spinner spinner_dxvk {
        tooltip-text: _("Updating DXVK, please wait…");
        valign: center;
        visible: false;
      }

      model: StringList str_list_dxvk {
        strings [
          _("Disabled"),
        ]
      };
    }

    Adw.ComboRow combo_vkd3d {
      title: _("VKD3D");
      subtitle: _("Improve Direct3D 12 compatibility by translating it to Vulkan.");

      Spinner spinner_vkd3d {
        tooltip-text: _("Updating VKD3D, please wait…");
        valign: center;
        visible: false;
      }

      model: StringList str_list_vkd3d {
        strings [
          _("Disabled"),
        ]
      };
    }

    Adw.ComboRow combo_nvapi {
      title: _("DXVK NVAPI");
      visible: false;

      Spinner spinner_nvapi {
        tooltip-text: _("Updating DXVK-NVAPI, please wait…");
        valign: center;
        visible: false;
      }

      model: StringList str_list_nvapi {};
    }

    Adw.ComboRow combo_latencyflex {
      title: _("LatencyFleX");
      subtitle: _("Increase responsiveness. Can be detected by some anti-cheat software.");

      Spinner spinner_latencyflex {
        tooltip-text: _("Updating LatencyFleX, please wait…");
        valign: center;
        visible: false;
      }

      model: StringList str_list_latencyflex {
        strings [
          _("Disabled")
        ]
      };
    }
  }

  Adw.PreferencesGroup {
    title: _("Display");

    Adw.ActionRow row_nvapi {
      activatable-widget: switch_nvapi;
      title: _("Deep Learning Super Sampling");
      subtitle: _("Increase performance at the expense of visuals using DXVK-NVAPI. Only works on newer NVIDIA GPUs.");
      visible: false;

      Spinner spinner_nvapibool {
        tooltip-text: _("Updating DXVK-NVAPI, please wait…");
        valign: center;
        margin-end: 6;
      }

      Switch switch_nvapi {
        valign: center;
      }
    }

    Adw.ActionRow {
      activatable-widget: switch_fsr;
      title: _("FidelityFX Super Resolution");
      subtitle: _("Increase performance at the expense of visuals. Only works on Vulkan.");

      Button btn_manage_fsr {
        tooltip-text: _("Manage FidelityFX Super Resolution settings");
        valign: center;
        icon-name: "applications-system-symbolic";

        styles [
          "flat",
        ]
      }

      Switch switch_fsr {
        valign: center;
      }
    }

    Adw.ActionRow row_discrete {
      visible: false;
      activatable-widget: switch_discrete;
      title: _("Discrete Graphics");
      subtitle: _("Use the discrete graphics card to increase performance at the expense of power consumption.");

      Switch switch_discrete {
        valign: center;
      }
    }

    Adw.ActionRow row_vkbasalt {
      activatable-widget: switch_vkbasalt;
      title: _("Post-Processing Effects");
      subtitle: _("Add various post-processing effects using vkBasalt. Only works on Vulkan.");

      Button btn_manage_vkbasalt {
        tooltip-text: _("Manage Post-Processing Layer settings");
        valign: center;
        icon-name: "applications-system-symbolic";

        styles [
          "flat",
        ]
      }

      Switch switch_vkbasalt {
        valign: center;
      }
    }

    Adw.ActionRow {
      activatable-widget: switch_gamescope;
      title: "Gamescope";
      subtitle: _("Manage how games should be displayed on the screen using Gamescope.");

      Button btn_manage_gamescope {
        tooltip-text: _("Manage Gamescope settings");
        valign: center;
        icon-name: "applications-system-symbolic";

        styles [
          "flat",
        ]
      }

      Switch switch_gamescope {
        valign: center;
      }
    }

    Adw.ActionRow row_manage_display {
      title: _("Advanced Display Settings");
      activatable: true;

      Spinner spinner_display {
        valign: center;
        margin-end: 6;
      }

      Image {
        icon-name: "go-next-symbolic";

        styles [
          "dim-label"
        ]
      }
    }
  }

  Adw.PreferencesGroup {
    title: _("Performance");

    Adw.ComboRow combo_sync {
      tooltip-text: _("Enable synchronization to increase performance of multicore processors.");
      title: _("Synchronization");

      model: StringList {
        strings [
          _("System"),
          _("Esync"),
          _("Fsync"),
        ]
      };
    }

    Adw.ActionRow {
      activatable-widget: switch_mangohud;
      title: _("Monitor Performance");
      subtitle: _("Display monitoring information such as framerate, temperatures, CPU/GPU load and more on OpenGL and Vulkan using MangoHud.");

      Button btn_manage_mangohud {
        tooltip-text: _("Manage MangoHud settings");
        valign: center;
        icon-name: "applications-system-symbolic";

        styles [
          "flat",
        ]
      }

      Switch switch_mangohud {
        valign: center;
      }
    }

    Adw.ActionRow {
      activatable-widget: switch_gamemode;
      title: _("Feral GameMode");
      subtitle: _("Apply a set of optimizations to your device. Can improve game performance.");

      Switch switch_gamemode {
        valign: center;
      }
    }

    Adw.ActionRow {
      activatable-widget: switch_vmtouch;
      title: _("Preload Game Files");
      subtitle: _("Improve loading time when launching the game multiple times. The game will take longer to start for the first time.");

      Button btn_manage_vmtouch {
        visible: false;
        tooltip-text: _("Manage vmtouch settings");
        valign: center;
        icon-name: "applications-system-symbolic";

        styles [
          "flat",
        ]
      }

      Switch switch_vmtouch {
        valign: center;
      }
    }

    Adw.ActionRow {
      activatable-widget: switch_obsvkc;
      title: _("OBS Game Capture");
      subtitle: _("Toggle OBS Game Capture for all Vulkan and OpenGL programs.");

      Switch switch_obsvkc {
        valign: center;
      }
    }
  }

  Adw.PreferencesGroup {
    title: _("Compatibility");

    Adw.ComboRow combo_windows {
      title: _("Windows Version");

      Spinner spinner_windows {
        tooltip-text: _("Updating Windows version, please wait…");
        valign: center;
        visible: false;
      }

      model: StringList str_list_windows {};
    }

    Adw.ComboRow combo_language {
      title: _("Language");
      subtitle: _("Choose the language to use with programs.");

      model: StringList str_list_languages {};
    }

    Adw.ActionRow row_sandbox {
      activatable-widget: switch_sandbox;
      visible: false;
      title: _("Dedicated Sandbox");
      subtitle: _("Use a restricted/managed environment for this bottle.");

      Button btn_manage_sandbox {
        tooltip-text: _("Manage the Sandbox Permissions");
        valign: center;
        icon-name: "applications-system-symbolic";

        styles [
          "flat",
        ]
      }

      Switch switch_sandbox {
        valign: center;
      }
    }

    Adw.ActionRow row_runtime {
      activatable-widget: switch_runtime;
      title: _("Bottles Runtime");
      subtitle: _("Provide a bundle of extra libraries for more compatibility. Disable it if you run into issues.");
      visible: false;

      Switch switch_runtime {
        valign: center;
      }
    }

    Adw.ActionRow row_steam_runtime {
      activatable-widget: switch_steam_runtime;
      title: _("Steam Runtime");
      subtitle: _("Provide a bundle of extra libraries for more compatibility with Steam games. Disable it if you run into issues.");
      visible: false;

      Switch switch_steam_runtime {
        valign: center;
      }
    }

    Adw.ActionRow row_cwd {
      title: _("Working Directory");
      activatable-widget: btn_cwd;

      Button btn_cwd_reset {
        tooltip-text: _("Reset to Default");
        valign: center;
        visible: false;
        icon-name: "edit-undo-symbolic";

        styles [
          "flat",
        ]
      }

      Button btn_cwd {
        valign: center;

        Box {
          spacing: 6;

          Image {
            icon-name: "document-open-symbolic";
          }

          Label label_cwd {
            label: _("(Default)");
          }
        }
      }
    }

    Adw.ActionRow row_overrides {
      activatable: true;
      title: _("DLL Overrides");

      Image {
        icon-name: "go-next-symbolic";

        styles [
          "dim-label"
        ]
      }
    }

    Adw.ActionRow row_env_variables {
      activatable: true;
      title: _("Environment Variables");

      Image {
        icon-name: "go-next-symbolic";

        styles [
          "dim-label"
        ]
      }
    }

    Adw.ActionRow row_drives {
      activatable: true;
      title: _("Manage Drives");

      Image {
        icon-name: "go-next-symbolic";

        styles [
          "dim-label"
        ]
      }
    }
  }

  Adw.PreferencesGroup {
    title: _("Snapshots");

    Adw.ActionRow {
      activatable-widget: switch_auto_versioning;
      title: _("Automatic Snapshots");
      subtitle: _("Automatically create snapshots before installing software or changing settings.");

      Switch switch_auto_versioning {
        valign: center;
      }
    }

    Adw.ActionRow {
      activatable-widget: switch_versioning_compression;
      title: _("Compression");
      subtitle: _("Compress snapshots to reduce space. This will slow down the creation of snapshots.");

      Switch switch_versioning_compression {
        valign: center;
      }
    }

    Adw.ActionRow {
      activatable-widget: switch_versioning_patterns;
      title: _("Use Exclusion Patterns");
      subtitle: _("Exclude paths in snapshots.");

      Button btn_manage_versioning_patterns {
        tooltip-text: _("Manage Patterns");
        valign: center;
        icon-name: "applications-system-symbolic";

        styles [
          "flat",
        ]
      }

      Switch switch_versioning_patterns {
        valign: center;
      }
    }
  }
}<|MERGE_RESOLUTION|>--- conflicted
+++ resolved
@@ -22,23 +22,12 @@
         visible: false;
       }
 
-<<<<<<< HEAD
-      .AdwComboRow combo_dxvk {
-        title: _("DXVK");
-        subtitle: _("Improve Direct3D 8/9/10/11 compatibility by translating it to Vulkan.");
-        Spinner spinner_dxvk {
-          tooltip-text: _("Updating DXVK, please wait…");
-          valign: center;
-          visible: false;
-        }
-=======
       model: StringList str_list_runner {};
     }
->>>>>>> d5f626ed
 
     Adw.ComboRow combo_dxvk {
       title: _("DXVK");
-      subtitle: _("Improve Direct3D 9/10/11 compatibility by translating it to Vulkan.");
+      subtitle: _("Improve Direct3D 8/9/10/11 compatibility by translating it to Vulkan.");
 
       Spinner spinner_dxvk {
         tooltip-text: _("Updating DXVK, please wait…");
