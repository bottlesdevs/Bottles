using Gtk 4.0;

Popover pop_context {
  styles [
    "menu",
  ]

  Box {
    margin-top: 6;
    margin-bottom: 6;
    margin-start: 6;
    margin-end: 6;
    orientation: vertical;

    .GtkModelButton btn_flatpak_doc {
      text: _("Troubleshooting");
    }

    Separator {
    }

    .GtkModelButton btn_browse {
      text: _("Browse Files…");
    }

    .GtkModelButton btn_duplicate {
      text: _("Duplicate Bottle…");
    }

    .GtkModelButton btn_backup_full {
      tooltip-text: _("This is the complete archive of your bottle, including personal files.");
      text: _("Full Backup…");
    }

    .GtkModelButton btn_backup_config {
      tooltip-text: _("This is just the bottle configuration, it\'s perfect if you want to create a new one but without personal files.");
      text: _("Export Configuration…");
    }

    Separator {
    }

    .GtkModelButton btn_delete {
      text: _("Delete Bottle…");
    }
  }
}

Box actions {
  spacing: 6;

  MenuButton {
    always-show-arrow: true;
    popover: pop_power;
    icon-name: "system-shutdown-symbolic";
  }

  MenuButton {
    popover: pop_context;
    icon-name: "view-more-symbolic";
  }
}

Popover pop_power {
  styles [
    "menu",
  ]

  Box {
    orientation: vertical;
    margin-top: 6;
    margin-bottom: 6;
    margin-start: 6;
    margin-end: 6;

    .GtkModelButton btn_killall {
      text: _("Kill all Processes");
    }

    .GtkModelButton btn_shutdown {
      tooltip-text: _("Simulate a Windows system shutdown.");
      text: _("Shutdown");
    }

    .GtkModelButton btn_reboot {
      tooltip-text: _("Simulate a Windows system reboot.");
      text: _("Reboot");
    }
  }
}

<<<<<<< HEAD
Popover pop_run {
  Box {
    orientation: vertical;
    valign: center;
    halign: center;
    hexpand: true;
    vexpand: true;
    margin-top: 6;
    margin-bottom: 6;
    margin-start: 6;
    margin-end: 6;

    .GtkModelButton btn_run_args {
      valign: "center";
      halign: "center";
      margin-bottom: "5";
      text: _("Run with Additional Arguments…");
    }

    CheckButton check_terminal {
      label: _("Launch in a Terminal…");
      halign: start;
      margin-bottom: 5;
      use-underline: true;
    }

    Box box_history {
      spacing: 5;
      orientation: vertical;
=======
.AdwActionRow row_no_programs {
  Box {
    hexpand: true;

    Label {
      label: _("Use the Installers section or the \"Run executable\" button.");
      wrap: false;

      styles [
        "dim-label",
      ]
>>>>>>> 9df0f191
    }
  }
}

template DetailsBottle : .AdwPreferencesPage {
  Overlay drop_overlay {
    visible: false;
    [overlay]
    .AdwStatusPage {
      icon-name: system-run-symbolic;
      title: _("Drop files to execute them");
    }
  }
  .AdwPreferencesGroup {
    Box {
      orientation: vertical;

      Label label_name {
        halign: center;
        label: _("My bottle");

        styles [
          "title-1",
        ]
      }

      Box {
        spacing: 6;
        halign: center;

        Label label_arch {
          label: _("Win64");

          styles [
            "heading",
          ]
        }

        Label {
          label: "·";
        }

        Label label_environment {
          label: _("Environment");

          styles [
            "heading",
          ]
        }

        Label {
          label: "·";
        }

        Label label_runner {
          label: _("Runner");

          styles [
            "heading",
          ]
        }

        Label dot_versioning {
          label: "·";
        }

        Grid grid_versioning {
          tooltip-text: _("Versioning enabled for this bottle");
          halign: center;
          valign: center;

          Image img_versioning {
            tooltip-text: _("Versioning is active for this bottle.");
            halign: center;
            valign: center;
            icon-name: "view-wrapped-symbolic";
          }

          Label label_state {
            halign: center;
            valign: center;
            label: _("0");
          }
        }
      }
    }
  }

  .AdwPreferencesGroup {
    Box {
      spacing: 6;
      halign: center;

      Button btn_execute {
        Box {
          spacing: 6;
          Image {
            icon-name: "media-playback-start-symbolic";
          }

          Label {
            label: _("Run Executable…");
          }
        }

        styles [
          "pill",
          "suggested-action",
        ]
      }

      Box {
        Popover btn_exec_settings {
          width-request: 300;
          
          Box {
            orientation: vertical;
            margin-top: 6;
            margin-bottom: 6;
            margin-start: 6;
            margin-end: 6;
            
            Label {
              halign: start;
              margin-bottom: 12;
              label: _("Launch Options");
              
              styles [
                "heading"
              ]
            }

            Entry exec_arguments {
            }

            Separator {
              margin-top: 12;
              margin-bottom: 12;
            }
            
            CheckButton exec_terminal {
              Label {
                label: _("Run in Terminal");
                margin-start: 6;
              }
            }
          }
        }
      
        MenuButton {
          valign: center;
          icon-name: "applications-system-symbolic";
          popover: btn_exec_settings;
          
          styles [
            "circular",
          ]
        }
      }
    }
  }

  .AdwPreferencesGroup group_layers {
    title: _("Layers");
    visible: false;
  }

  .AdwPreferencesGroup group_programs {
    title: _("Programs");

    .AdwActionRow row_no_programs {
      Box {
        hexpand: true;

        Label {
          label: _("Use the Installers section or the \"Run executable\" button.");
          wrap: false;

          styles [
            "dim-label",
          ]
        }
      }
    }
    
    .AdwPreferencesRow bottom_bar {
      activatable: false;      
      
      Box {
        height-request:45;
        
        Button add_shortcuts {
          hexpand: true;
          has-frame: false;
          focusable: false;
          Box {
            halign: center;
            Image {
              icon-name: "list-add-symbolic";
            }
            
            Separator {
              styles [
                "spacer"
              ]
            }
            
            Label {
              label: _("Add Shortcuts...");
            }
          }
        }
        
        Separator {
        }
        
        Button add_programs {
          hexpand: true;
          has-frame: false;
          Box {
            halign: center;
            Image {
              icon-name: "list-add-symbolic";
            }
          
            Separator {
              styles [
                "spacer"
              ]
            }

            Label {
              label: _("Add Programs...");
            }
          }
        }
        
        styles [
          "linked"
        ]
      }
    }
  }

  .AdwPreferencesGroup group_options {
    title: _("Options");
      
      .AdwActionRow row_preferences {
        activatable: true;
        title: _("Preferences");
        subtitle: _("Some random text here.");

        Image {
          icon-name: "go-next-symbolic";
        }
      }
      
      .AdwActionRow row_dependencies {
        activatable: true;
        title: _("Dependencies");
        subtitle: _("Improve compatibility of Windows software.");

        Image {
          icon-name: "go-next-symbolic";
        }
      }
      
      .AdwActionRow row_installers {
        activatable: true;
        title: _("Installers");
        subtitle: _("Install community curated programs.");

        Image {
          icon-name: "go-next-symbolic";
        }
      }

      .AdwActionRow row_programs {
        activatable: true;
        title: _("Programs");
        subtitle: _("Manage installed programs.");

        Image {
          icon-name: "go-next-symbolic";
        }
      }

      .AdwActionRow row_snapshots {
        activatable: true;
        title: _("Snapshots");
        subtitle: _("Imagine windows restore points, but better.");

        Image {
          icon-name: "go-next-symbolic";
        }
      }

      .AdwActionRow row_taskmanager {
        activatable: true;
        title: _("Taskmanager");

        Image {
          icon-name: "go-next-symbolic";
        }
      }
  }

  .AdwPreferencesGroup group_utilities {
    title: _("Tools");

    .AdwActionRow row_cmd {
      activatable: true;
      title: _("Command Line");
      subtitle: _("Run commands inside the Bottle.");

      Image {
        icon-name: "external-link-symbolic";
      }
    }

    .AdwActionRow row_regedit {
      activatable: true;
      title: _("Registry Editor");
      subtitle: _("Edit the internal registry.");

      Image {
        icon-name: "external-link-symbolic";
      }
    }

    .AdwExpanderRow {
      title: _("Legacy Wine Tools");

      .AdwActionRow row_explorer {
        activatable: true;
        title: _("Explorer");

        Image {
          icon-name: "external-link-symbolic";
        }
      }

      .AdwActionRow row_taskmanager_legacy {
        activatable: true;
        title: _("Task Manager");

        Image {
          icon-name: "external-link-symbolic";
        }
      }

      .AdwActionRow row_debug {
        activatable: true;
        title: _("Debugger");

        Image {
          icon-name: "external-link-symbolic";
        }
      }

      .AdwActionRow row_winecfg {
        activatable: true;
        title: _("Configuration");

        Image {
          icon-name: "external-link-symbolic";
        }
      }

      .AdwActionRow row_uninstaller {
        activatable: true;
        title: _("Uninstaller");

        Image {
          icon-name: "external-link-symbolic";
        }
      }

      .AdwActionRow row_controlpanel {
        activatable: true;
        title: _("Control Panel");

        Image {
          icon-name: "external-link-symbolic";
        }
      }
    }
  }
}
  <|MERGE_RESOLUTION|>--- conflicted
+++ resolved
@@ -85,53 +85,6 @@
     .GtkModelButton btn_reboot {
       tooltip-text: _("Simulate a Windows system reboot.");
       text: _("Reboot");
-    }
-  }
-}
-
-<<<<<<< HEAD
-Popover pop_run {
-  Box {
-    orientation: vertical;
-    valign: center;
-    halign: center;
-    hexpand: true;
-    vexpand: true;
-    margin-top: 6;
-    margin-bottom: 6;
-    margin-start: 6;
-    margin-end: 6;
-
-    .GtkModelButton btn_run_args {
-      valign: "center";
-      halign: "center";
-      margin-bottom: "5";
-      text: _("Run with Additional Arguments…");
-    }
-
-    CheckButton check_terminal {
-      label: _("Launch in a Terminal…");
-      halign: start;
-      margin-bottom: 5;
-      use-underline: true;
-    }
-
-    Box box_history {
-      spacing: 5;
-      orientation: vertical;
-=======
-.AdwActionRow row_no_programs {
-  Box {
-    hexpand: true;
-
-    Label {
-      label: _("Use the Installers section or the \"Run executable\" button.");
-      wrap: false;
-
-      styles [
-        "dim-label",
-      ]
->>>>>>> 9df0f191
     }
   }
 }
