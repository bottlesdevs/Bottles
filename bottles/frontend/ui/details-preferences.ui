<?xml version="1.0" encoding="UTF-8"?>
<interface>
    <requires lib="gtk" version="4.0"/>
    <requires lib="libadwaita" version="1.0"/>
    <template class="DetailsPreferences" parent="AdwPreferencesPage">
        <child>
            <object class="AdwPreferencesGroup" id="group_details">
                <property name="title" translatable="yes">Bottle Details</property>
                <child>
                    <object class="AdwEntryRow" id="entry_name">
                        <property name="title" translatable="yes">Name</property>
                        <property name="show_apply_button">True</property>
                    </object>
                </child>
            </object>
        </child>
        <child>
            <object class="AdwPreferencesGroup">
                <property name="title" translatable="yes">Graphics</property>
                <child>
                    <object class="AdwActionRow" id="row_dxvk">
                        <property name="activatable-widget">switch_dxvk</property>
                        <property name="title" translatable="yes">Direct3D 9/10/11 Compatibility</property>
                        <property name="subtitle" translatable="yes">Translate from Direct3D 9, 10 and 11 to Vulkan using DXVK.</property>
                        <child>
                            <object class="GtkSpinner" id="spinner_dxvkbool">
                                <property name="tooltip-text" translatable="yes">Updating DXVK, please wait…</property>
                                <property name="valign">center</property>
                                <property name="margin-end">6</property>
                            </object>
                        </child>
                        <child>
                            <object class="GtkSwitch" id="switch_dxvk">
                                <property name="valign">center</property>
                            </object>
                        </child>
                    </object>
                </child>
                <child>
                    <object class="AdwActionRow" id="row_vkd3d">
                        <property name="activatable-widget">switch_vkd3d</property>
                        <property name="title" translatable="yes">Direct3D 12 Compatibility</property>
                        <property name="subtitle" translatable="yes">Translate from Direct3D 12 to Vulkan using VKD3D.</property>
                        <child>
                            <object class="GtkSpinner" id="spinner_vkd3dbool">
                                <property name="tooltip-text" translatable="yes">Updating VKD3D, please wait…</property>
                                <property name="valign">center</property>
                                <property name="margin-end">6</property>
                            </object>
                        </child>
                        <child>
                            <object class="GtkSwitch" id="switch_vkd3d">
                                <property name="valign">center</property>
                            </object>
                        </child>
                    </object>
                </child>
                <child>
                    <object class="AdwActionRow" id="row_nvapi">
                        <property name="activatable-widget">switch_nvapi</property>
<<<<<<< HEAD
                        <property name="title" translatable="yes">Deep Learning Super Sampling</property>
                        <property name="subtitle" translatable="yes">Use Deep learning super sampling (DLSS) and NVAPI to increase performance at the expense of visuals using DXVK-NVAPI. Only works on newer NVIDIA GPUs.</property>
=======
                        <property name="title" translatable="yes">DLSS (DXVK-NVAPI)</property>
                        <property name="subtitle" translatable="yes">Provide DLSS and NVIDIA NVAPI support if available.</property>
                        <property name="visible">False</property>
>>>>>>> 859b0c51
                        <child>
                            <object class="GtkSpinner" id="spinner_nvapibool">
                                <property name="tooltip-text" translatable="yes">Updating DXVK-NVAPI, please wait…</property>
                                <property name="valign">center</property>
                                <property name="margin-end">6</property>
                            </object>
                        </child>
                        <child>
                            <object class="GtkSwitch" id="switch_nvapi">
                                <property name="valign">center</property>
                            </object>
                        </child>
                    </object>
                </child>
                <child>
                    <object class="AdwActionRow">
                        <property name="activatable-widget">switch_fsr</property>
                        <property name="title" translatable="yes">FidelityFX Super Resolution</property>
                        <property name="subtitle" translatable="yes">Use FidelityFX super resolution (FSR) to increase performance at the expense of visuals. Only works on Vulkan.</property>
                        <child>
                            <object class="GtkComboBoxText" id="combo_fsr">
                                <!-- TODO: replace with ComboRow -->
                                <property name="valign">center</property>
                                <property name="active-id">add</property>
                                <items>
                                    <item id="5" translatable="yes">Ultra Quality</item>
                                    <item id="4" translatable="yes">Quality</item>
                                    <item id="3" translatable="yes">Balanced</item>
                                    <item id="2" translatable="yes">Performance</item>
                                </items>
                                <style>
                                    <class name="borderless"/>
                                </style>
                            </object>
                        </child>
                        <child>
                            <object class="GtkSwitch" id="switch_fsr">
                                <property name="valign">center</property>
                            </object>
                        </child>
                    </object>
                </child>
                <child>
                    <object class="AdwActionRow" id="row_latencyflex">
                        <property name="activatable-widget">switch_latencyflex</property>
                        <property name="title" translatable="yes">Reduce Input Latency</property>
                        <property name="subtitle" translatable="yes">Reduce input latency when the system is GPU bound using LatencyFleX. Can be detected by some anti-cheat software.</property>
                        <child>
                            <object class="GtkSpinner" id="spinner_latencyflexbool">
                                <property name="tooltip-text" translatable="yes">Updating DXVK-NVAPI, please wait…</property>
                                <property name="halign">center</property>
                                <property name="valign">center</property>
                                <property name="margin-end">6</property>
                            </object>
                        </child>
                        <child>
                            <object class="GtkSwitch" id="switch_latencyflex">
                                <property name="valign">center</property>
                            </object>
                        </child>
                    </object>
                </child>
                <child>
                    <object class="AdwActionRow" id="row_discrete">
                        <property name="activatable-widget">switch_discrete</property>
                        <property name="title" translatable="yes">Discrete Graphics</property>
                        <property name="subtitle" translatable="yes">Use the discrete graphics card to increase performance at the expense of power consumption.</property>
                        <child>
                            <object class="GtkSwitch" id="switch_discrete">
                                <property name="valign">center</property>
                            </object>
                        </child>
                    </object>
                </child>
                <child>
                    <object class="AdwActionRow" id="row_vkbasalt">
                        <property name="activatable-widget">switch_vkbasalt</property>
                        <property name="title" translatable="yes">Post-Processing Layer</property>
                        <property name="subtitle" translatable="yes">Enhance sharpness, shaders and more using vkBasalt. Only works on Vulkan.</property>
                        <child>
                            <object class="GtkButton" id="btn_manage_vkbasalt">
                                <property name="tooltip-text" translatable="yes">Manage Post-Processing Layer Settings</property>
                                <property name="valign">center</property>
                                <property name="icon-name">applications-system-symbolic</property>
                                <style>
                                    <class name="flat"/>
                                </style>
                            </object>
                        </child>
                        <child>
                            <object class="GtkSwitch" id="switch_vkbasalt">
                                <property name="valign">center</property>
                            </object>
                        </child>
                    </object>
                </child>
                <child>
                    <object class="AdwExpanderRow">
                        <property name="title" translatable="yes">Display Settings</property>
                        <child>
                            <object class="AdwActionRow">
                                <property name="activatable-widget">switch_virt_desktop</property>
                                <property name="title" translatable="yes">Virtual Desktop</property>
                                <property name="subtitle" translatable="yes">Create a virtual environment to place windows inside. Recommended when the application doesn't work as intended.</property>
                                <child>
                                    <!-- TODO: replace with ComboRow -->
                                    <object class="GtkComboBoxText" id="combo_virt_res">
                                        <property name="valign">center</property>
                                        <property name="active-id">add</property>
                                        <items>
                                            <item id="640x480">640x480</item>
                                            <item id="800x600">800x600</item>
                                            <item id="1024x768">1024x768</item>
                                            <item id="1280x720">1280x720</item>
                                            <item id="1280x800">1280x800</item>
                                            <item id="1280x1024">1280x1024</item>
                                            <item id="1440x900">1440x900</item>
                                            <item id="1600x900">1600x900</item>
                                            <item id="1680x1050">1680x1050</item>
                                            <item id="1920x1200">1920x1200</item>
                                            <item id="1920x1080">1920x1080</item>
                                            <item id="2560x1440">2560x1440</item>
                                            <item id="2560x1600">2560x1600</item>
                                            <item id="3840x2160">3840x2160</item>
                                            <item id="4096x2400">4096x2400</item>
                                        </items>
                                        <style>
                                            <class name="borderless"/>
                                        </style>
                                    </object>
                                </child>
                                <child>
                                    <object class="GtkSwitch" id="switch_virt_desktop">
                                        <property name="valign">center</property>
                                    </object>
                                </child>
                            </object>
                        </child>
                        <child>
                            <object class="AdwActionRow">
                                <property name="activatable-widget">switch_mouse_capture</property>
                                <property name="title" translatable="yes">Fullscreen Mouse Capture</property>
                                <property name="subtitle" translatable="yes">Let the program capture mouse input when fullscreen.</property>
                                <child>
                                    <object class="GtkSwitch" id="switch_mouse_capture">
                                        <property name="valign">center</property>
                                    </object>
                                </child>
                            </object>
                        </child>
                        <child>
                            <object class="AdwActionRow">
                                <property name="activatable-widget">switch_take_focus</property>
                                <property name="title" translatable="yes">Take Focus</property>
                                <property name="subtitle" translatable="yes">Activate it if the program does not retake focus on switch.</property>
                                <child>
                                    <object class="GtkSwitch" id="switch_take_focus">
                                        <property name="valign">center</property>
                                    </object>
                                </child>
                            </object>
                        </child>
                        <child>
                            <object class="AdwActionRow">
                                <property name="activatable-widget">switch_take_focus</property>
                                <property name="title" translatable="yes">Mouse Warp</property>
                                <property name="subtitle" translatable="yes">Change this if you are running into mouse lag or desync.</property>
                                <child>
                                    <object class="GtkSwitch" id="switch_mouse_warp">
                                        <property name="valign">center</property>
                                    </object>
                                </child>
                            </object>
                        </child>
                        <child>
                            <object class="AdwActionRow">
                                <!-- TODO: replace with ComboRow -->
                                <property name="activatable-widget">combo_dpi</property>
                                <property name="title" translatable="yes">Screen Scaling</property>
                                <property name="subtitle" translatable="yes">Set custom DPI.</property>
                                <child>
                                    <object class="GtkComboBoxText" id="combo_dpi">
                                        <property name="valign">center</property>
                                        <property name="active-id">add</property>
                                        <items>
                                            <item id="96" translatable="yes">96</item>
                                            <item id="120" translatable="yes">120</item>
                                            <item id="144" translatable="yes">144</item>
                                            <item id="168" translatable="yes">168</item>
                                            <item id="192" translatable="yes">192</item>
                                            <item id="216" translatable="yes">216</item>
                                            <item id="240" translatable="yes">240</item>
                                            <item id="288" translatable="yes">288</item>
                                            <item id="336" translatable="yes">336</item>
                                            <item id="384" translatable="yes">384</item>
                                            <item id="432" translatable="yes">432</item>
                                            <item id="480" translatable="yes">480</item>
                                        </items>
                                        <style>
                                            <class name="borderless"/>
                                        </style>
                                    </object>
                                </child>
                            </object>
                        </child>
                        <child>
                            <object class="AdwActionRow">
                                <!-- TODO: replace with ComboRow -->
                                <property name="activatable-widget">combo_renderer</property>
                                <property name="title" translatable="yes">Renderer</property>
                                <property name="subtitle" translatable="yes">Select what backend to use for wined3d.</property>
                                <child>
                                    <object class="GtkComboBoxText" id="combo_renderer">
                                        <property name="valign">center</property>
                                        <property name="active-id">add</property>
                                        <items>
                                            <item id="gl" translatable="yes">gl (default)</item>
                                            <item id="gdi" translatable="yes">gdi</item>
                                            <item id="vulkan" translatable="yes">vulkan</item>
                                        </items>
                                        <style>
                                            <class name="borderless"/>
                                        </style>
                                    </object>
                                </child>
                            </object>
                        </child>
                    </object>
                </child>
            </object>
        </child>
        <child>
            <object class="AdwPreferencesGroup">
                <property name="title" translatable="yes">System</property>
                <child type="header-suffix">
                    <object class="GtkButton" id="btn_manage_components">
                        <property name="tooltip-text" translatable="yes">Manage Components Versions</property>
                        <property name="valign">center</property>
                        <property name="icon-name">applications-system-symbolic</property>
                        <style>
                            <class name="flat"/>
                        </style>
                    </object>
                </child>
                <child>
                    <object class="AdwExpanderRow" id="exp_components">
                        <property name="title" translatable="yes">Components</property>
                        <child>
                            <object class="AdwActionRow" id="row_runner">
                                <!-- TODO: replace with ComboRow -->
                                <property name="activatable-widget">combo_runner</property>
                                <property name="title" translatable="yes">Runner</property>
                                <child>
                                    <object class="GtkSpinner" id="spinner_runner">
                                        <property name="tooltip-text" translatable="yes">Updating Runner and components, please wait…</property>
                                        <property name="valign">center</property>
                                    </object>
                                </child>
                                <child>
                                    <object class="GtkComboBoxText" id="combo_runner">
                                        <property name="valign">center</property>
                                        <style>
                                            <class name="borderless"/>
                                        </style>
                                    </object>
                                </child>
                            </object>
                        </child>
                        <child>
                            <object class="AdwActionRow">
                                <!-- TODO: replace with ComboRow -->
                                <property name="title" translatable="yes">DXVK Version</property>
                                <property name="activatable-widget">combo_dxvk</property>
                                <child>
                                    <object class="GtkSpinner" id="spinner_dxvk">
                                        <property name="tooltip-text" translatable="yes">Updating DXVK, please wait…</property>
                                        <property name="valign">center</property>
                                        <property name="margin-end">6</property>
                                    </object>
                                </child>
                                <child>
                                    <object class="GtkComboBoxText" id="combo_dxvk">
                                        <property name="valign">center</property>
                                        <property name="active">0</property>
                                        <style>
                                            <class name="borderless"/>
                                        </style>
                                    </object>
                                </child>
                            </object>
                        </child>
                        <child>
                            <object class="AdwActionRow">
                                <!-- TODO: replace with ComboRow -->
                                <property name="activatable-widget">combo_vkd3d</property>
                                <property name="title" translatable="yes">VKD3D Version</property>
                                <child>
                                    <object class="GtkSpinner" id="spinner_vkd3d">
                                        <property name="tooltip-text" translatable="yes">Updating VKD3D, please wait…</property>
                                        <property name="halign">center</property>
                                        <property name="valign">center</property>
                                        <property name="margin-end">5</property>
                                    </object>
                                </child>
                                <child>
                                    <object class="GtkComboBoxText" id="combo_vkd3d">
                                        <property name="valign">center</property>
                                        <property name="active">0</property>
                                        <style>
                                            <class name="borderless"/>
                                        </style>
                                    </object>
                                </child>
                            </object>
                        </child>
                        <child>
                            <object class="AdwActionRow" id="row_nvapi_version">
                                <!-- TODO: replace with ComboRow -->
                                <property name="activatable-widget">combo_nvapi</property>
                                <property name="title" translatable="yes">DXVK NVAPI Version</property>
                                <property name="visible" translatable="yes">false</property>
                                <child>
                                    <object class="GtkSpinner" id="spinner_nvapi">
                                        <property name="tooltip-text" translatable="yes">Updating DXVK-NVAPI, please wait…</property>
                                        <property name="valign">center</property>
                                    </object>
                                </child>
                                <child>
                                    <object class="GtkComboBoxText" id="combo_nvapi">
                                        <property name="valign">center</property>
                                        <property name="active">0</property>
                                        <style>
                                            <class name="borderless"/>
                                        </style>
                                    </object>
                                </child>
                            </object>
                        </child>
                        <child>
                            <object class="AdwActionRow">
                                <!-- TODO: replace with ComboRow -->
                                <property name="activatable-widget">combo_latencyflex</property>
                                <property name="title" translatable="yes">LatencyFleX Version</property>
                                <child>
                                    <object class="GtkSpinner" id="spinner_latencyflex">
                                        <property name="tooltip-text" translatable="yes">Updating DXVK-NVAPI, please wait…</property>
                                        <property name="valign">center</property>
                                    </object>
                                </child>
                                <child>
                                    <object class="GtkComboBoxText" id="combo_latencyflex">
                                        <property name="valign">center</property>
                                        <property name="active">0</property>
                                        <style>
                                            <class name="borderless"/>
                                        </style>
                                    </object>
                                </child>
                            </object>
                        </child>
                    </object>
                </child>
                <child>
                    <object class="AdwActionRow">
                        <property name="tooltip-text" translatable="yes">Enable synchronization to increase performance of multicore processors.</property>
                        <property name="title" translatable="yes">Synchronization</property>
                        <child>
                            <object class="GtkBox" id="box_sync">
                                <child>
                                    <object class="GtkToggleButton" id="toggle_sync">
                                        <property name="label" translatable="yes">System</property>
                                        <property name="valign">center</property>
                                    </object>
                                </child>
                                <child>
                                    <object class="GtkToggleButton" id="toggle_esync">
                                        <property name="label" translatable="yes">Esync</property>
                                        <property name="valign">center</property>
                                    </object>
                                </child>
                                <child>
                                    <object class="GtkToggleButton" id="toggle_fsync">
                                        <property name="label" translatable="yes">Fsync</property>
                                        <property name="valign">center</property>
                                    </object>
                                </child>
                                <child>
                                    <object class="GtkToggleButton" id="toggle_futex2">
                                        <property name="label" translatable="yes">Futex2</property>
                                        <property name="valign">center</property>
                                    </object>
                                </child>
                                <style>
                                    <class name="linked"/>
                                </style>
                            </object>
                        </child>
                    </object>
                </child>
                <child>
                    <object class="AdwActionRow">
                        <!-- TODO: replace with ComboRow -->
                        <property name="activatable-widget">combo_windows</property>
                        <property name="title" translatable="yes">Windows Version</property>
                        <child>
                            <object class="GtkSpinner" id="spinner_win">
                                <property name="tooltip-text" translatable="yes">Updating Windows version, please wait…</property>
                                <property name="valign">center</property>
                                <property name="margin-end">6</property>
                            </object>
                        </child>
                        <child>
                            <object class="GtkComboBoxText" id="combo_windows">
                                <property name="valign">center</property>
                                <property name="margin-end">6</property>
                                <property name="active">0</property>
                                <items>
                                    <item id="win10">Windows 10</item>
                                    <item id="win81">Windows 8.1</item>
                                    <item id="win8">Windows 8</item>
                                    <item id="win7">Windows 7</item>
                                    <item id="win2008r2">Windows 2008 R2</item>
                                    <item id="win2008">Windows 2008</item>
                                    <item id="winxp">Windows XP</item>
                                </items>
                                <style>
                                    <class name="borderless"/>
                                </style>
                            </object>
                        </child>
                    </object>
                </child>
                <child>
                    <object class="AdwComboRow" id="combo_language">
                        <property name="title" translatable="yes">Language</property>
                        <property name="subtitle" translatable="yes">Choose the language to use with programs.</property>
                        <property name="model">
                            <object class="GtkStringList" id="str_list_languages">
                            </object>
                        </property>
                    </object>
                </child>
                <child>
                    <object class="AdwActionRow" id="row_sandbox">
                        <property name="activatable-widget">switch_sandbox</property>
                        <property name="visible" translatable="yes">false</property>
                        <property name="title" translatable="yes">Dedicated Sandbox</property>
                        <property name="subtitle" translatable="yes">Use a restricted/managed environment for this bottle.</property>
                        <child>
                            <object class="GtkButton" id="btn_manage_sandbox">
                                <property name="tooltip-text" translatable="yes">Manage the Sandbox Permissions</property>
                                <property name="valign">center</property>
                                <property name="icon-name">applications-system-symbolic</property>
                                <style>
                                    <class name="flat"/>
                                </style>
                            </object>
                        </child>
                        <child>
                            <object class="GtkSwitch" id="switch_sandbox">
                                <property name="valign">center</property>
                            </object>
                        </child>
                    </object>
                </child>
                <child>
                    <object class="AdwActionRow" id="row_runtime">
                        <property name="activatable-widget">switch_runtime</property>
                        <property name="title" translatable="yes">Bottles Runtime</property>
                        <property name="subtitle" translatable="yes">Provides a bundle of extra libraries for more compatibility, disable if you run into issues.</property>
                        <property name="visible">False</property>
                        <child>
                            <object class="GtkSwitch" id="switch_runtime">
                                <property name="valign">center</property>
                            </object>
                        </child>
                    </object>
                </child>
                <child>
                    <object class="AdwActionRow" id="row_steam_runtime">
                        <property name="activatable-widget">switch_steam_runtime</property>
                        <property name="title" translatable="yes">Steam Runtime</property>
                        <property name="subtitle" translatable="yes">The same as the Bottles runtime but provided by Steam.</property>
                        <child>
                            <object class="GtkSwitch" id="switch_steam_runtime">
                                <property name="valign">center</property>
                            </object>
                        </child>
                    </object>
                </child>
                <child>
                    <object class="AdwActionRow">
                        <property name="activatable-widget">switch_gamemode</property>
                        <property name="title" translatable="yes">Feral GameMode</property>
                        <property name="subtitle" translatable="yes">Apply a set of optimizations to your device. Can improve game performance.</property>
                        <child>
                            <object class="GtkSwitch" id="switch_gamemode">
                                <property name="valign">center</property>
                            </object>
                        </child>
                    </object>
                </child>
                <child>
                    <object class="AdwActionRow">
                        <property name="activatable-widget">switch_gamescope</property>
                        <property name="title" translatable="yes">Window Manager</property>
                        <property name="subtitle" translatable="yes">Manage how Bottles should open windows or games using Gamescope.</property>
                        <child>
                            <object class="GtkButton" id="btn_manage_gamescope">
                                <property name="tooltip-text" translatable="yes">Manage Window Manager Settings</property>
                                <property name="valign">center</property>
                                <property name="icon-name">applications-system-symbolic</property>
                                <style>
                                    <class name="flat"/>
                                </style>
                            </object>
                        </child>
                        <child>
                            <object class="GtkSwitch" id="switch_gamescope">
                                <property name="valign">center</property>
                            </object>
                        </child>
                    </object>
                </child>
                <child>
                  <object class="AdwActionRow">
                    <property name="activatable-widget">switch_vmtouch</property>
                    <property name="title" translatable="yes">Cache</property>
                    <property name="subtitle" translatable="yes">Preload game files into RAM. The game will take longer to start.</property>
                    <child>
                      <object class="GtkButton" id="btn_manage_vmtouch">
                        <property name="visible">False</property> <!--Hidden as a temporary fix for issue #1941-->
                        <property name="tooltip-text" translatable="yes">Manage vmtouch settings</property>
                        <property name="valign">center</property>
                        <property name="icon-name">applications-system-symbolic</property>
                        <style>
                          <class name="flat"/>
                        </style>
                      </object>
                    </child>
                    <child>
                      <object class="GtkSwitch" id="switch_vmtouch">
                        <property name="valign">center</property>
                      </object>
                    </child>
                  </object>
                </child>
                <child>
                    <object class="AdwActionRow" id="row_cwd">
                        <property name="activatable-widget">btn_cwd</property>
                        <property name="title" translatable="yes">Working Directory</property>
                        <property name="subtitle" translatable="yes">Defaults to the bottle path.</property>
                        <child>
                            <object class="GtkButton" id="btn_cwd_reset">
                                <property name="tooltip-text" translatable="yes">Reset to default</property>
                                <property name="valign">center</property>
                                <property name="icon-name">edit-undo-symbolic</property>
                                <style>
                                    <class name="flat"/>
                                </style>
                            </object>
                        </child>
                        <child>
                            <object class="GtkButton" id="btn_cwd">
                                <property name="tooltip-text" translatable="yes">Choose a directory</property>
                                <property name="valign">center</property>
                                <property name="icon-name">document-open-symbolic</property>
                                <style>
                                    <class name="flat"/>
                                </style>
                            </object>
                        </child>
                    </object>
                </child>
                <child>
                    <object class="AdwActionRow" id="row_overrides">
                        <property name="activatable">True</property>
                        <property name="title" translatable="yes">DLL Overrides</property>
                        <child>
                            <object class="GtkImage">
                                <property name="icon-name">go-next-symbolic</property>
                            </object>
                        </child>
                    </object>
                </child>
                <child>
                    <object class="AdwActionRow" id="row_env_variables">
                        <property name="activatable">True</property>
                        <property name="title" translatable="yes">Environment Variables</property>
                        <child>
                            <object class="GtkImage">
                                <property name="icon-name">go-next-symbolic</property>
                            </object>
                        </child>
                    </object>
                </child>
                <child>
                    <object class="AdwActionRow" id="row_drives">
                        <property name="activatable">True</property>
                        <property name="title" translatable="yes">Manage Drives</property>
                        <child>
                            <object class="GtkImage">
                                <property name="icon-name">go-next-symbolic</property>
                            </object>
                        </child>
                    </object>
                </child>
            </object>
        </child>
        <child>
            <object class="AdwPreferencesGroup">
                <property name="title" translatable="yes">Audio</property>
                <child>
                    <object class="AdwActionRow">
                        <property name="activatable-widget">switch_pulse_latency</property>
                        <property name="title" translatable="yes">Reduce Audio Latency</property>
                        <child>
                            <object class="GtkSwitch" id="switch_pulse_latency">
                                <property name="valign">center</property>
                            </object>
                        </child>
                    </object>
                </child>
            </object>
        </child>
        <child>
            <object class="AdwPreferencesGroup">
                <property name="title" translatable="yes">Snapshotting</property>
                <child>
                    <object class="AdwActionRow">
                        <property name="activatable-widget">switch_auto_versioning</property>
                        <property name="title" translatable="yes">Automatic Snapshots</property>
                        <property name="subtitle" translatable="yes">Automatically create snapshots before installing software or changing settings.</property>
                        <child>
                            <object class="GtkSwitch" id="switch_auto_versioning">
                                <property name="valign">center</property>
                            </object>
                        </child>
                    </object>
                </child>
                <child>
                    <object class="AdwActionRow">
                        <property name="activatable-widget">switch_versioning_compression</property>
                        <property name="title" translatable="yes">Compression for Snapshots</property>
                        <property name="subtitle" translatable="yes">Compress snapshots to reduce space. This will reduce the space used by the states but slow down their creation.</property>
                        <child>
                            <object class="GtkSwitch" id="switch_versioning_compression">
                                <property name="valign">center</property>
                            </object>
                        </child>
                    </object>
                </child>
                <child>
                    <object class="AdwActionRow">
                        <property name="activatable-widget">switch_versioning_patterns</property>
                        <property name="title" translatable="yes">Exclusion Patterns</property>
                        <property name="subtitle" translatable="yes">Exclude paths in snapshots.</property>
                        <child>
                            <object class="GtkButton" id="btn_manage_versioning_patterns">
                                <property name="tooltip-text" translatable="yes">Manage Patterns</property>
                                <property name="valign">center</property>
                                <property name="icon-name">applications-system-symbolic</property>
                                <style>
                                    <class name="flat"/>
                                </style>
                            </object>
                        </child>
                        <child>
                            <object class="GtkSwitch" id="switch_versioning_patterns">
                                <property name="valign">center</property>
                            </object>
                        </child>
                    </object>
                </child>
            </object>
        </child>
        <child>
            <object class="AdwPreferencesGroup">
                <property name="title" translatable="yes">Development and Debugging</property>
                <child>
                    <object class="AdwActionRow">
                        <property name="activatable-widget">switch_mangohud</property>
                        <property name="title" translatable="yes">Monitor Performance</property>
                        <property name="subtitle" translatable="yes">Display monitoring information such as framerate, temperatures, CPU/GPU load and more on OpenGL and Vulkan using MangoHud.</property>
                        <child>
                            <object class="GtkSwitch" id="switch_mangohud">
                                <property name="valign">center</property>
                            </object>
                        </child>
                    </object>
                </child>
                <child>
                    <object class="AdwActionRow">
                        <property name="activatable-widget">switch_obsvkc</property>
                        <property name="title" translatable="yes">OBS Game Capture</property>
                        <property name="subtitle" translatable="yes">Toggle OBS Game Capture for all Vulkan and OpenGL programs.</property>
                        <child>
                            <object class="GtkSwitch" id="switch_obsvkc">
                                <property name="valign">center</property>
                            </object>
                        </child>
                    </object>
                </child>
                <child>
                    <object class="AdwActionRow">
                        <property name="activatable-widget">switch_fixme</property>
                        <property name="title" translatable="yes">Wine 'fixme' Logs</property>
                        <property name="subtitle" translatable="yes">Log code paths that are unimplemented in Wine.</property>
                        <child>
                            <object class="GtkSwitch" id="switch_fixme">
                                <property name="valign">center</property>
                            </object>
                        </child>
                    </object>
                </child>
            </object>
        </child>
    </template>
</interface><|MERGE_RESOLUTION|>--- conflicted
+++ resolved
@@ -58,14 +58,9 @@
                 <child>
                     <object class="AdwActionRow" id="row_nvapi">
                         <property name="activatable-widget">switch_nvapi</property>
-<<<<<<< HEAD
                         <property name="title" translatable="yes">Deep Learning Super Sampling</property>
                         <property name="subtitle" translatable="yes">Use Deep learning super sampling (DLSS) and NVAPI to increase performance at the expense of visuals using DXVK-NVAPI. Only works on newer NVIDIA GPUs.</property>
-=======
-                        <property name="title" translatable="yes">DLSS (DXVK-NVAPI)</property>
-                        <property name="subtitle" translatable="yes">Provide DLSS and NVIDIA NVAPI support if available.</property>
                         <property name="visible">False</property>
->>>>>>> 859b0c51
                         <child>
                             <object class="GtkSpinner" id="spinner_nvapibool">
                                 <property name="tooltip-text" translatable="yes">Updating DXVK-NVAPI, please wait…</property>
