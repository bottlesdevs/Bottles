# program.py
#
# Copyright 2022 brombinmirko <send@mirko.pm>
#
# This program is free software: you can redistribute it and/or modify
# it under the terms of the GNU General Public License as published by
# the Free Software Foundation, in version 3 of the License.
#
# This program is distributed in the hope that it will be useful,
# but WITHOUT ANY WARRANTY; without even the implied warranty of
# MERCHANTABILITY or FITNESS FOR A PARTICULAR PURPOSE.  See the
# GNU General Public License for more details.
#
# You should have received a copy of the GNU General Public License
# along with this program.  If not, see <http://www.gnu.org/licenses/>.
#

import webbrowser
from typing import Union

from gi.repository import Gtk, GLib, Adw

from bottles.backend.models.result import Result
from bottles.frontend.utils.threading import RunAsync

from bottles.frontend.windows.launchoptions import LaunchOptionsDialog
from bottles.frontend.windows.rename import RenameDialog

from bottles.backend.managers.library import LibraryManager
from bottles.backend.managers.steam import SteamManager

from bottles.backend.utils.manager import ManagerUtils
from bottles.backend.wine.winedbg import WineDbg
from bottles.backend.wine.executor import WineExecutor
from bottles.backend.wine.uninstaller import Uninstaller


# noinspection PyUnusedLocal
@Gtk.Template(resource_path="/com/usebottles/bottles/program-entry.ui")
class ProgramEntry(Adw.ActionRow):
    __gtype_name__ = "ProgramEntry"

    # region Widgets
    btn_menu = Gtk.Template.Child()
    btn_run = Gtk.Template.Child()
    btn_stop = Gtk.Template.Child()
    btn_launch_options = Gtk.Template.Child()
    btn_launch_steam = Gtk.Template.Child()
    btn_uninstall = Gtk.Template.Child()
    btn_remove = Gtk.Template.Child()
    btn_hide = Gtk.Template.Child()
    btn_unhide = Gtk.Template.Child()
    btn_rename = Gtk.Template.Child()
    btn_browse = Gtk.Template.Child()
    btn_add_steam = Gtk.Template.Child()
    btn_add_entry = Gtk.Template.Child()
    btn_add_library = Gtk.Template.Child()
    btn_launch_terminal = Gtk.Template.Child()
    pop_actions = Gtk.Template.Child()

    # endregion

    def __init__(self, window, config, program, is_steam=False, check_boot=True, **kwargs):
        super().__init__(**kwargs)

        # common variables and references
        self.window = window
        self.view_bottle = window.page_details.view_bottle
        self.manager = window.manager
        self.config = config
        self.program = program

        self.set_title(self.program["name"])

        if is_steam:
            self.set_subtitle("Steam")
            for w in [
                self.btn_run,
                self.btn_stop,
                self.btn_menu
            ]:
                w.set_visible(False)
                w.set_sensitive(False)
            self.btn_launch_steam.set_visible(True)
            self.btn_launch_steam.set_sensitive(True)
            self.set_activatable_widget(self.btn_launch_steam)
        else:
            self.executable = program.get("executable", "")

        if program.get("removed"):
            self.add_css_class("removed")

        if program.get("auto_discovered"):
            self.btn_remove.set_visible(False)

        self.btn_hide.set_visible(not program.get("removed"))
        self.btn_unhide.set_visible(program.get("removed"))

        if self.manager.steam_manager.is_steam_supported:
            self.btn_add_steam.set_visible(True)

        library_manager = LibraryManager()
        for _uuid, entry in library_manager.get_library().items():
            if entry.get("id") == program.get("id"):
                self.btn_add_library.set_visible(False)

        external_programs = []
        for v in self.config.External_Programs.values():
            external_programs.append(v["name"])

        """Signal connections"""
        self.btn_run.connect("clicked", self.run_executable)
        self.btn_launch_steam.connect("clicked", self.run_steam)
        self.btn_launch_terminal.connect("clicked", self.run_executable, True)
        self.btn_stop.connect("clicked", self.stop_process)
        self.btn_launch_options.connect("clicked", self.show_launch_options_view)
        self.btn_uninstall.connect("clicked", self.uninstall_program)
        self.btn_hide.connect("clicked", self.hide_program)
        self.btn_unhide.connect("clicked", self.hide_program)
        self.btn_rename.connect("clicked", self.rename_program)
        self.btn_browse.connect("clicked", self.browse_program_folder)
        self.btn_add_entry.connect("clicked", self.add_entry)
        self.btn_add_library.connect("clicked", self.add_to_library)
        self.btn_add_steam.connect("clicked", self.add_to_steam)
        self.btn_remove.connect("clicked", self.remove_program)

        if not program.get("removed") and not is_steam and check_boot:
            self.__is_alive()

    def show_launch_options_view(self, _widget=False):
        def update(_widget, config):
            self.config = config
            self.update_programs()

        dialog = LaunchOptionsDialog(self, self.config, self.program)
        dialog.present()
        dialog.connect("options-saved", update)

<<<<<<< HEAD
    def __reset_buttons(self, result: Union[bool, Result] = False, error=False):
=======
    def __reset_buttons(self, result=False, _error=False):
>>>>>>> 8650f993
        status = False
        if isinstance(result, Result):
            status = result.status
        elif isinstance(result, bool):
            status = result
            if not isinstance(result, bool):
                status = result.status
        else:
            raise NotImplementedError("Invalid data type, expect bool or Result, but it was %s" % type(result))

        self.btn_run.set_visible(status)
        self.btn_stop.set_visible(not status)
        self.btn_run.set_sensitive(status)
        self.btn_stop.set_sensitive(not status)

    def __is_alive(self):
        winedbg = WineDbg(self.config)

        def set_watcher(_result=False, _error=False):
            nonlocal winedbg
            self.__reset_buttons()

            RunAsync(
                winedbg.wait_for_process,
                callback=self.__reset_buttons,
                name=self.executable,
                timeout=5
            )

        RunAsync(
            winedbg.is_process_alive,
            callback=set_watcher,
            name=self.executable
        )

    def run_executable(self, _widget, with_terminal=False):
        self.pop_actions.popdown()  # workaround #1640

        def _run():
            WineExecutor.run_program(self.config, self.program, with_terminal)
            self.pop_actions.popdown()  # workaround #1640
            return True

        self.window.show_toast(_("Launching \"{0}\"…").format(self.program["name"]))
        RunAsync(_run, callback=self.__reset_buttons)
        self.__reset_buttons()

<<<<<<< HEAD
    def run_steam(self, widget):
        self.manager.steam_manager.launch_app(self.config.CompatData, self.window)
=======
    def run_steam(self, _widget):
        self.manager.steam_manager.launch_app(self.config["CompatData"], self.window)
>>>>>>> 8650f993
        self.window.show_toast(_("Launching \"{0}\" with Steam…").format(self.program["name"]))
        self.pop_actions.popdown()  # workaround #1640

    def stop_process(self, widget):
        self.window.show_toast(_("Stopping \"{0}\"…").format(self.program["name"]))
        winedbg = WineDbg(self.config)
        widget.set_sensitive(False)
        winedbg.kill_process(self.executable)
        self.__reset_buttons(True)

    def update_programs(self, _result=False, _error=False):
        GLib.idle_add(self.view_bottle.update_programs, config=self.config)

    def uninstall_program(self, _widget):
        uninstaller = Uninstaller(self.config)
        RunAsync(
            task_func=uninstaller.from_name,
            callback=self.update_programs,
            name=self.program["name"]
        )

    def hide_program(self, _widget=None, update=True):
        status = not self.program.get("removed")
        msg = _("\"{0}\" hidden").format(self.program["name"])
        if not status:
            msg = _("\"{0}\" showed").format(self.program["name"])

        self.program["removed"] = status
        self.save_program()
        self.btn_hide.set_visible(not status)
        self.btn_unhide.set_visible(status)
        self.window.show_toast(msg)
        if update:
            self.update_programs()

    def save_program(self):
        return self.manager.update_config(
            config=self.config,
            key=self.program["id"],
            value=self.program,
            scope="External_Programs"
        ).data["config"]

    def remove_program(self, _widget=None):
        self.config = self.manager.update_config(
            config=self.config,
            key=self.program["id"],
            scope="External_Programs",
            value=None,
            remove=True
        ).data["config"]
        self.window.show_toast(_("\"{0}\" removed").format(self.program["name"]))
        self.update_programs()

    def rename_program(self, _widget):
        def func(new_name):
            if new_name == self.program["name"]:
                return
            self.program["name"] = new_name
            self.manager.update_config(
                config=self.config,
                key=self.program["id"],
                value=self.program,
                scope="External_Programs"
            )

            def async_work():
                library_manager = LibraryManager()
                entries = library_manager.get_library()

                for uuid, entry in entries.items():
                    if entry.get("id") == self.program["id"]:
                        entries[uuid]["name"] = new_name
                        library_manager.download_thumbnail(uuid, self.config)
                        break

                library_manager.__library = entries
                library_manager.save_library()

            def ui_update(_result, _error):
                self.window.page_library.update()
                self.window.show_toast(_("\"{0}\" renamed to \"{1}\"").format(self.program["name"], new_name))
                self.update_programs()

            RunAsync(async_work, callback=ui_update)

        dialog = RenameDialog(self.window, on_save=func, name=self.program["name"])
        dialog.present()

    def browse_program_folder(self, _widget):
        ManagerUtils.open_filemanager(
            config=self.config,
            path_type="custom",
            custom_path=self.program["folder"]
        )
        self.pop_actions.popdown()  # workaround #1640

    def add_entry(self, _widget):
        def update(result, _error=False):
            if not result:
                webbrowser.open("https://docs.usebottles.com/bottles/programs#flatpak")
                return

            self.window.show_toast(_("Desktop Entry created for \"{0}\"").format(self.program["name"]))

        RunAsync(
            ManagerUtils.create_desktop_entry,
            callback=update,
            config=self.config,
            program={
                "name": self.program["name"],
                "executable": self.program["executable"],
                "path": self.program["path"],
            }
        )

    def add_to_library(self, _widget):
        def update(_result, _error=False):
            self.window.update_library()
            self.window.show_toast(_("\"{0}\" added to your library").format(self.program["name"]))

        def add_to_library():
            self.save_program() # we need to store it in the bottle configuration to keep the reference
            library_manager = LibraryManager()
            library_manager.add_to_library({
                "bottle": {"name": self.config.Name, "path": self.config.Path},
                "name": self.program["name"],
                "id": str(self.program["id"]),
                "icon": ManagerUtils.extract_icon(self.config, self.program["name"], self.program["path"]),
            }, self.config)

        self.btn_add_library.set_visible(False)
        RunAsync(add_to_library, update)

    def add_to_steam(self, _widget):
        def update(result, _error=False):
            if result.status:
                self.window.show_toast(_("\"{0}\" added to your Steam library").format(self.program["name"]))

        steam_manager = SteamManager(self.config)
        RunAsync(
            steam_manager.add_shortcut,
            update,
            self.program["name"],
            self.program["path"]
        )<|MERGE_RESOLUTION|>--- conflicted
+++ resolved
@@ -136,11 +136,7 @@
         dialog.present()
         dialog.connect("options-saved", update)
 
-<<<<<<< HEAD
-    def __reset_buttons(self, result: Union[bool, Result] = False, error=False):
-=======
-    def __reset_buttons(self, result=False, _error=False):
->>>>>>> 8650f993
+    def __reset_buttons(self, result: Union[bool, Result] = False, _error=False):
         status = False
         if isinstance(result, Result):
             status = result.status
@@ -188,13 +184,8 @@
         RunAsync(_run, callback=self.__reset_buttons)
         self.__reset_buttons()
 
-<<<<<<< HEAD
-    def run_steam(self, widget):
+    def run_steam(self, _widget):
         self.manager.steam_manager.launch_app(self.config.CompatData, self.window)
-=======
-    def run_steam(self, _widget):
-        self.manager.steam_manager.launch_app(self.config["CompatData"], self.window)
->>>>>>> 8650f993
         self.window.show_toast(_("Launching \"{0}\" with Steam…").format(self.program["name"]))
         self.pop_actions.popdown()  # workaround #1640
 
