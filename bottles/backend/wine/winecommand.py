--- conflicted
+++ resolved
@@ -447,17 +447,13 @@
 
         return runner
 
-<<<<<<< HEAD
     def get_cmd(
             self,
             command,
-            post_script: str = None,
+            post_script: Optional[str] = None,
             return_steam_cmd: bool = False,
             return_clean_cmd: bool = False
     ) -> str:
-=======
-    def get_cmd(self, command, post_script: Optional[str] = None, return_steam_cmd: bool = False, return_clean_cmd: bool = False) -> str:
->>>>>>> 780f5ec9
         config = self.config
         params = config.Parameters
         runner = self.runner
