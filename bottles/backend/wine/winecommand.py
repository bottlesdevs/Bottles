import os
import stat
import shutil
import tempfile
import subprocess
from typing import Optional

from bottles.backend.models.config import BottleConfig
from bottles.backend.utils.generic import detect_encoding
from bottles.backend.managers.runtime import RuntimeManager
from bottles.backend.managers.sandbox import SandboxManager
from bottles.backend.utils.terminal import TerminalUtils
from bottles.backend.utils.manager import ManagerUtils
from bottles.backend.utils.display import DisplayUtils
from bottles.backend.utils.gpu import GPUUtils
from bottles.backend.globals import Paths, gamemode_available, gamescope_available, mangohud_available, \
    obs_vkc_available, vmtouch_available
from bottles.backend.logger import Logger

logging = Logger()


class WineEnv:
    """
    This class is used to store and return a command environment.
    """
    __env: dict = {}
    __result: dict = {
        "envs": {},
        "overrides": []
    }

    def __init__(self, clean: bool = False):
        self.__env = {}
        if not clean:
            self.__env = os.environ.copy()

    def add(self, key, value, override=False):
        if key in self.__env:
            if override:
                self.__result["overrides"].append(f"{key}={value}")
            else:
                return
        self.__env[key] = value

    def add_bundle(self, bundle, override=False):
        for key, value in bundle.items():
            self.add(key, value, override)

    def get(self):
        result = self.__result
        result["count_envs"] = len(result["envs"])
        result["count_overrides"] = len(result["overrides"])
        result["envs"] = self.__env
        return result

    def remove(self, key):
        if key in self.__env:
            del self.__env[key]

    def is_empty(self, key):
        return len(self.__env.get(key, "").strip()) == 0

    def concat(self, key, values, sep=":"):
        if isinstance(values, str):
            values = [values]
        values = sep.join(values)

        if self.has(key):
            values = self.__env[key] + sep + values
        self.add(key, values, True)

    def has(self, key):
        return key in self.__env


class WineCommand:
    """
    This class is used to run a wine command with a custom environment.
    It also handles the launch in a terminal or not.
    """

    def __init__(
            self,
            config: BottleConfig,
            command: str,
            terminal: bool = False,
            arguments: str = False,
            environment: dict = False,
            communicate: bool = False,
            cwd: str = None,
            colors: str = "default",
            minimal: bool = False,  # avoid gamemode/gamescope usage
            post_script: str = None
    ):
        self.config = self.__get_config(config)
        self.minimal = minimal
        self.arguments = arguments
        self.cwd = self.__get_cwd(cwd)
        self.runner = self.__get_runner()
        self.command = self.get_cmd(command, post_script)
        self.terminal = terminal
        self.env = self.get_env(environment)
        self.communicate = communicate
        self.colors = colors
        self.vmtouch_files = None

    def __get_config(self, config: BottleConfig) -> BottleConfig:
        if "config" in config.data:
            return config.data["config"]

        if not isinstance(config, BottleConfig):
            logging.error("Invalid config type: %s" % type(config))
            return BottleConfig()

        return config

    def __get_cwd(self, cwd) -> str:
        config = self.config

        if config.Environment == "Steam":
            bottle = config.Path
        else:
            bottle = ManagerUtils.get_bottle_path(config)

        if not cwd:
            '''
            If no cwd is given, use the WorkingDir from the
            bottle configuration.
            '''
            cwd = config.WorkingDir
        if cwd == "" or not os.path.exists(cwd):
            '''
            If the WorkingDir is empty, use the bottle path as
            working directory.
            '''
            cwd = bottle

        return cwd

    def get_env(self, environment: dict = None, return_steam_env: bool = False, return_clean_env: bool = False) -> dict:
        env = WineEnv(clean=return_steam_env or return_clean_env)
        config = self.config
        arch = config.Arch
        params = config.Parameters

        if None in [arch, params]:
            return env.get()["envs"]

        if environment is None:
            environment = {}

        if config.Environment == "Steam":
            bottle = config.Path
        else:
            bottle = ManagerUtils.get_bottle_path(config)

        # Clean some env variables which can cause trouble
        # ref: <https://github.com/bottlesdevs/Bottles/issues/2127>
        # env.remove("XDG_DATA_HOME")

        dll_overrides = []
        gpu = GPUUtils().get_gpu()
        is_nvidia = DisplayUtils.check_nvidia_device()
        ld = []

        # Bottle environment variables
        if config.Environment_Variables:
            for key, value in config.Environment_Variables.items():
                env.add(key, value, override=True)
                if (key == "WINEDLLOVERRIDES") and value:
                    dll_overrides.extend(value.split(";"))

        # Environment variables from argument
        if environment:
            if environment.get("WINEDLLOVERRIDES"):
                dll_overrides.append(environment["WINEDLLOVERRIDES"])
                del environment["WINEDLLOVERRIDES"]

            if environment.get("DXVK_CONFIG_FILE", "") == "bottle_root":
                environment["DXVK_CONFIG_FILE"] = os.path.join(bottle, "dxvk.conf")

            for e in environment:
                env.add(e, environment[e], override=True)

        # Language
        if config.Language != "sys":
            env.add("LC_ALL", config.Language)

        # Bottle DLL_Overrides
        if config.DLL_Overrides:
            for k, v in config.DLL_Overrides.items():
                dll_overrides.append(f"{k}={v}")

        # Default DLL overrides
        if not return_steam_env:
            if all(not s.startswith("mshtml=") for s in dll_overrides):
                dll_overrides.append("mshtml=d")
            dll_overrides.append("winemenubuilder=''")

        # Get Runtime libraries
        if (params.use_runtime or params.use_eac_runtime or params.use_be_runtime) \
                and not self.terminal and not return_steam_env:
            _rb = RuntimeManager.get_runtime_env("bottles")
            if _rb:
                _eac = RuntimeManager.get_eac()
                _be = RuntimeManager.get_be()

                if params.use_runtime:
                    logging.info("Using Bottles runtime")
                    ld += _rb

                if _eac and not self.minimal:  # NOTE: should check for runner compatibility with "eac" (?)
                    logging.info("Using EasyAntiCheat runtime")
                    env.add("PROTON_EAC_RUNTIME", _eac)
                    dll_overrides.append("easyanticheat_x86,easyanticheat_x64=b,n")

                if _be and not self.minimal:  # NOTE: should check for runner compatibility with "be" (?)
                    logging.info("Using BattlEye runtime")
                    env.add("PROTON_BATTLEYE_RUNTIME", _be)
                    dll_overrides.append("beclient,beclient_x64=b,n")
            else:
                logging.warning("Bottles runtime was requested but not found")

        # Get Runner libraries
        runner_path = ManagerUtils.get_runner_path(config.Runner)
        if arch == "win64":
            runner_libs = [
                "lib/wine/x86_64-unix",
                "lib32/wine/x86_64-unix",
                "lib64/wine/x86_64-unix",
                "lib/wine/i386-unix",
                "lib32/wine/i386-unix",
                "lib64/wine/i386-unix"
            ]
            gst_libs = [
                "lib64/gstreamer-1.0",
                "lib/gstreamer-1.0",
                "lib32/gstreamer-1.0"
            ]
        else:
            runner_libs = [
                "lib/wine/i386-unix",
                "lib32/wine/i386-unix",
                "lib64/wine/i386-unix"
            ]
            gst_libs = [
                "lib/gstreamer-1.0",
                "lib32/gstreamer-1.0"
            ]
            
        for lib in runner_libs:
            _path = os.path.join(runner_path, lib)
            if os.path.exists(_path):
                ld.append(_path)

        # Embedded GStreamer environment variables
        if not env.has('BOTTLES_USE_SYSTEM_GSTREAMER') and not return_steam_env:  
            gst_env_path = []
            for lib in gst_libs:
                if os.path.exists(os.path.join(runner_path, lib)):
                    gst_env_path.append(os.path.join(runner_path, lib))
            env.add("GST_PLUGIN_SYSTEM_PATH", ":".join(gst_env_path), override=True)

        # DXVK environment variables
        if params.dxvk and not return_steam_env:
            env.add("WINE_LARGE_ADDRESS_AWARE", "1")
            env.add("DXVK_STATE_CACHE_PATH", os.path.join(bottle, "cache", "dxvk_state"))
            env.add("STAGING_SHARED_MEMORY", "1")
            env.add("__GL_SHADER_DISK_CACHE", "1")
            env.add("__GL_SHADER_DISK_CACHE_SKIP_CLEANUP", "1")  # should not be needed anymore
            env.add("__GL_SHADER_DISK_CACHE_PATH", os.path.join(bottle, "cache", "gl_shader"))
            env.add("MESA_SHADER_CACHE_DIR", os.path.join(bottle, "cache", "mesa_shader"))

        # VKD£D environment variables
        if params.vkd3d and not return_steam_env:
            env.add("VKD3D_SHADER_CACHE_PATH", os.path.join(bottle, "cache", "vkd3d_shader"))

        # LatencyFleX environment variables
        if params.latencyflex and not return_steam_env:
            _lf_path = ManagerUtils.get_latencyflex_path(config.LatencyFleX)
            _lf_icd = os.path.join(_lf_path, "layer/usr/share/vulkan/implicit_layer.d/latencyflex.json")
            env.concat("VK_ICD_FILENAMES", _lf_icd)

        # Mangohud environment variables
        if params.mangohud and not self.minimal and not (gamescope_available and params.gamescope):
            env.add("MANGOHUD", "1")
            env.add("MANGOHUD_DLSYM", "1")

        # vkBasalt environment variables
        if params.vkbasalt and not self.minimal:
            vkbasalt_conf_path = os.path.join(ManagerUtils.get_bottle_path(config), "vkBasalt.conf")
            if os.path.isfile(vkbasalt_conf_path):
                env.add("VKBASALT_CONFIG_FILE", vkbasalt_conf_path)
            env.add("ENABLE_VKBASALT", "1")

        # OBS Vulkan Capture environment variables
        if params.obsvkc and not self.minimal:
            env.add("OBS_VKCAPTURE", "1")
            if DisplayUtils.display_server_type() == "x11":
                env.add("OBS_USE_EGL", "1")

        # DXVK-Nvapi environment variables
        if params.dxvk_nvapi and not return_steam_env:
            conf = self.__set_dxvk_nvapi_conf(bottle)
            env.add("DXVK_CONFIG_FILE", conf)
            # NOTE: users reported that DXVK_ENABLE_NVAPI and DXVK_NVAPIHACK must be set to make
            #       DLSS works. I don't have a GPU compatible with this tech, so I'll trust them
            env.add("DXVK_NVAPIHACK", "0")
            env.add("DXVK_ENABLE_NVAPI", "1")

            # Prevent wine from hiding the Nvidia GPU with DXVK-Nvapi enabled
            if is_nvidia:
                env.add("WINE_HIDE_NVIDIA_GPU", "1")

        # Esync environment variable
        if params.sync == "esync":
            env.add("WINEESYNC", "1")

        # Fsync environment variable
        if params.sync == "fsync":
            env.add("WINEFSYNC", "1")

        # Futex2 environment variable
        if params.sync == "futex2":
            env.add("WINEFSYNC_FUTEX2", "1")

        # Wine debug level
        if not return_steam_env:
            debug_level = "fixme-all"
            if params.fixme_logs:
                debug_level = "+fixme-all"
            env.add("WINEDEBUG", debug_level)

        # LatencyFleX
        if params.latencyflex and params.dxvk_nvapi and not return_steam_env:
            _lf_path = ManagerUtils.get_latencyflex_path(config.LatencyFleX)
            ld.append(os.path.join(_lf_path, "wine/usr/lib/wine/x86_64-unix"))

        # Aco compiler
        # if params["aco_compiler"]:
        #     env.add("ACO_COMPILER", "aco")

        # FSR
        if params.fsr:
            env.add("WINE_FULLSCREEN_FSR", "1")
            env.add("WINE_FULLSCREEN_FSR_STRENGTH", str(params["fsr_sharpening_strength"]))
            if params["fsr_quality_mode"]:
                env.add("WINE_FULLSCREEN_FSR_MODE", str(params["fsr_quality_mode"]))

        # PulseAudio latency
        if params.pulseaudio_latency:
            env.add("PULSE_LATENCY_MSEC", "60")

        # Discrete GPU
        if not return_steam_env:
            if params.discrete_gpu:
                discrete = gpu["prime"]["discrete"]
                if discrete is not None:
                    gpu_envs = discrete["envs"]
                    for p in gpu_envs:
                        env.add(p, gpu_envs[p])
                    env.concat("VK_ICD_FILENAMES", discrete["icd"])

            # VK_ICD
            if not env.has("VK_ICD_FILENAMES"):
                if gpu["prime"]["integrated"] is not None:
                    '''
                    System support PRIME but user disabled the discrete GPU
                    setting (previus check skipped), so using the integrated one.
                    '''
                    env.concat("VK_ICD_FILENAMES", gpu["prime"]["integrated"]["icd"])
                else:
                    '''
                    System doesn't support PRIME, so using the first result
                    from the gpu vendors list.
                    '''
                    if "vendors" in gpu and len(gpu["vendors"]) > 0:
                        _first = list(gpu["vendors"].keys())[0]
                        env.concat("VK_ICD_FILENAMES", gpu["vendors"][_first]["icd"])
                    else:
                        logging.warning("No GPU vendor found, keep going without setting VK_ICD_FILENAMES…")

            # Add ld to LD_LIBRARY_PATH
            if ld:
                env.concat("LD_LIBRARY_PATH", ld)

        # Vblank
        # env.add("__GL_SYNC_TO_VBLANK", "0")
        # env.add("vblank_mode", "0")

        # DLL Overrides
        env.concat("WINEDLLOVERRIDES", dll_overrides, sep=";")
        if env.is_empty("WINEDLLOVERRIDES"):
            env.remove("WINEDLLOVERRIDES")

        if not return_steam_env:
            # Wine prefix
            env.add("WINEPREFIX", bottle, override=True)
            # Wine arch
            env.add("WINEARCH", arch)

        return env.get()["envs"]

    def __get_runner(self) -> str:
        config = self.config
        runner = config.Runner
        arch = config.Arch

        if config.Environment == "Steam":
            runner = config.RunnerPath

        if runner in [None, ""]:
            return ""

        if "Proton" in runner \
                and "lutris" not in runner \
                and config.Environment != "Steam":
            '''
            If the runner is Proton, set the pat to /dist or /files 
            based on check if files exists.
            '''
            _runner = f"{runner}/files"
            if os.path.exists(f"{Paths.runners}/{runner}/dist"):
                _runner = f"{runner}/dist"
            runner = f"{Paths.runners}/{_runner}/bin/wine"

        elif config.Environment == "Steam":
            '''
            If the environment is Steam, runner path is defined
            in the bottle configuration and point to the right
            main folder.
            '''
            runner = f"{runner}/bin/wine"

        elif runner.startswith("sys-"):
            '''
            If the runner type is system, set the runner binary
            path to the system command. Else set it to the full path.
            '''
            runner = shutil.which("wine")

        else:
            runner = f"{Paths.runners}/{runner}/bin/wine"

        if arch == "win64":
            runner = f"{runner}64"

        runner = runner.replace(" ", "\\ ")

        return runner

    def get_cmd(self, command, post_script: str = None, return_steam_cmd: bool = False, return_clean_cmd: bool = False) -> str:
        config = self.config
        params = config.Parameters
        runner = self.runner

        if return_clean_cmd:
            return_steam_cmd = True

        if not return_steam_cmd and not return_clean_cmd:
            command = f"{runner} {command}"

        if not self.minimal:
            if gamemode_available and params.gamemode:
                if not return_steam_cmd:
                    command = f"{gamemode_available} {command}"
                else:
                    command = f"gamemode {command}"

            if mangohud_available and params.mangohud and not params.gamescope:
                if not return_steam_cmd:
                    command = f"{mangohud_available} {command}"
                else:
                    command = f"mangohud {command}"

            if gamescope_available and params.gamescope:
                gamescope_run = tempfile.NamedTemporaryFile(mode='w', suffix='.sh').name

                # Create temporary sh script in /tmp where Gamescope will execute it
                file = [f"#!/usr/bin/env sh\n"]
                if mangohud_available and params.mangohud:
                    file.append(f"{command}&\nmangoapp")
                else:
                    file.append(command)

                with open(gamescope_run, "w") as f:
                    f.write("".join(file))

                # Update command
                command = f"{self.__get_gamescope_cmd(return_steam_cmd)} -- {gamescope_run}"
                logging.info(f"Running Gamescope command: '{command}'")
                logging.info(f"{gamescope_run} contains:")
                with open(gamescope_run, "r") as f:
                    logging.info(f"\n\n{f.read()}")

                # Set file as executable
                st = os.stat(gamescope_run)
                os.chmod(gamescope_run, st.st_mode | stat.S_IEXEC)

            if obs_vkc_available and params.obsvkc:
                command = f"{obs_vkc_available} {command}"

        if params.use_steam_runtime:
            _rs = RuntimeManager.get_runtimes("steam")
            _picked = {}

            if _rs:
                if "soldier" in _rs.keys() and "proton" in self.runner.lower():
                    ''' 
                    Soldier doesn't works with Soda/Caffe and maybe other Wine runners, but it
                    works with Proton. So, if the runner is Proton, use the soldier runtime.
                    '''
                    _picked = _rs["soldier"]
                elif "scout" in _rs.keys():
                    _picked = _rs["scout"]
            else:
                logging.warning("Steam runtime was requested but not found")

            if _picked:
                logging.info(f"Using Steam runtime {_picked['name']}")
                command = f"{_picked['entry_point']} {command}"
            else:
                logging.warning("Steam runtime was requested and found but there are no valid combinations")

        if self.arguments:
            if "%command%" in self.arguments:
                prefix = self.arguments.split("%command%")[0]
                suffix = self.arguments.split("%command%")[1]
                command = f"{prefix} {command} {suffix}"
            else:
                command = f"{command} {self.arguments}"

        if post_script is not None:
            command = f"{command} ; sh '{post_script}'"

        return command

    def __get_gamescope_cmd(self, return_steam_cmd: bool = False) -> str:
        config = self.config
        params = config.Parameters
        gamescope_cmd = []

        if gamescope_available and params.gamescope:
            gamescope_cmd = [gamescope_available]
            if return_steam_cmd:
                gamescope_cmd = ["gamescope"]
            if params.gamescope_fullscreen:
                gamescope_cmd.append("-f")
            if params.gamescope_borderless:
                gamescope_cmd.append("-b")
            if params.gamescope_scaling:
                gamescope_cmd.append("-n")
            if params.fsr:
                gamescope_cmd.append("-U")
<<<<<<< HEAD
            if params.gamescope_fps > 0:
                gamescope_cmd.append(f"-r {params.gamescope_fps}")
            if params.gamescope_fps_no_focus > 0:
                gamescope_cmd.append(f"-o {params.gamescope_fps_no_focus}")
            if params.gamescope_game_width > 0:
                gamescope_cmd.append(f"-w {params.gamescope_game_width}")
            if params.gamescope_game_height > 0:
                gamescope_cmd.append(f"-h {params.gamescope_game_height}")
            if params.gamescope_window_width > 0:
                gamescope_cmd.append(f"-W {params.gamescope_window_width}")
            if params.gamescope_window_height > 0:
                gamescope_cmd.append(f"-H {params.gamescope_window_height}")
=======
                # Upscaling sharpness is from 0 to 20. There are 5 FSR upscaling levels,
                # so multiply by 4 to reach 20
                gamescope_cmd.append(f"--fsr-sharpness {params['fsr_sharpening_strength'] * 4}")
            if params["gamescope_fps"] > 0:
                gamescope_cmd.append(f"-r {params['gamescope_fps']}")
            if params["gamescope_fps_no_focus"] > 0:
                gamescope_cmd.append(f"-o {params['gamescope_fps_no_focus']}")
            if params["gamescope_game_width"] > 0:
                gamescope_cmd.append(f"-w {params['gamescope_game_width']}")
            if params["gamescope_game_height"] > 0:
                gamescope_cmd.append(f"-h {params['gamescope_game_height']}")
            if params["gamescope_window_width"] > 0:
                gamescope_cmd.append(f"-W {params['gamescope_window_width']}")
            if params["gamescope_window_height"] > 0:
                gamescope_cmd.append(f"-H {params['gamescope_window_height']}")
>>>>>>> 65ca2f7e

        return " ".join(gamescope_cmd)

    def vmtouch_preload(self):
        vmtouch_flags = "-t -v -l -d"
        vmtouch_file_size = " -m 1024M"
        if self.command.find("C:\\") > 0:
            self.vmtouch_files = "'"+(self.cwd+"/"+(self.command.split(" ")[-1].split('\\')[-1])).replace('\'', "")+"'"
        else:
            self.vmtouch_files = "'"+self.command.split(" ")[-1]+"'"

        # if self.config.Parameters.vmtouch_cache_cwd:
        #    self.vmtouch_files = "'"+self.vmtouch_files+"' '"+self.cwd+"/'" Commented out as fix for #1941
        self.command = vmtouch_available+" "+vmtouch_flags+" "+vmtouch_file_size+" "+self.vmtouch_files+" && "+self.command

    def vmtouch_free(self):
        subprocess.Popen(
            "kill $(pidof vmtouch)",
            shell=True,
            env=self.env,
            cwd=self.cwd,
        )
        if not self.vmtouch_files:
            return

        vmtouch_flags = "-e -v"
        command = vmtouch_available+" "+vmtouch_flags+" "+self.vmtouch_files
        subprocess.Popen(
            command,
            shell=True,
            env=self.env,
            cwd=self.cwd,
        )

    def run(self):
        if None in [self.runner, self.env]:
            return

        if vmtouch_available and self.config.Parameters.vmtouch:
            self.vmtouch_preload()

        if self.config.Parameters.sandbox:
            permissions = self.config.Sandbox
            sandbox = SandboxManager(
                envs=self.env,
                chdir=self.cwd,
                share_paths_rw=[ManagerUtils.get_bottle_path(self.config)],
                share_paths_ro=[
                    Paths.runners,
                    Paths.temp
                ],
                share_net=permissions.share_net,
                share_sound=permissions.share_sound,
            )
            if self.terminal:
                return TerminalUtils().execute(sandbox.get_cmd(self.command), self.env, self.colors, self.cwd)

            proc = sandbox.run(self.command)

        else:
            if self.terminal:
                return TerminalUtils().execute(self.command, self.env, self.colors, self.cwd)

            try:
                proc = subprocess.Popen(
                    self.command,
                    stdout=subprocess.PIPE,
                    shell=True,
                    env=self.env,
                    cwd=self.cwd
                )
            except FileNotFoundError:
                return
                
        res = proc.communicate()[0]
        enc = detect_encoding(res)

        if vmtouch_available and self.config.Parameters.vmtouch:
            self.vmtouch_free()

        if enc is not None:
            res = res.decode(enc)

        if self.communicate:
            return res

        try:
            '''
            Read the output to catch the wine ShellExecuteEx exception, so we can 
            raise it as a python exception and handle it in other parts of the code.
            '''
            if "ShellExecuteEx" in res:
                raise ValueError("ShellExecuteEx")
        except ValueError:
            '''
            Try running the command without some args which can cause the exception.
            '''
            res = subprocess.Popen(self.command, shell=True, env=self.env)
            if self.communicate:
                return res.communicate()
            return res

    @staticmethod
    def __set_dxvk_nvapi_conf(bottle: str):
        """
        TODO: This should be moved to a dedicated DXVKConf class when
              we will provide a way to set the DXVK configuration.
        """
        dxvk_conf = f"{bottle}/dxvk.conf"
        if not os.path.exists(dxvk_conf):
            # create dxvk.conf if doesn't exist
            with open(dxvk_conf, "w") as f:
                f.write("dxgi.nvapiHack = False")
        else:
            # check if dxvk.conf has the nvapiHack option, if not add it
            with open(dxvk_conf, "r") as f:
                lines = f.readlines()
            with open(dxvk_conf, "w") as f:
                for line in lines:
                    if "dxgi.nvapiHack" in line:
                        f.write("dxgi.nvapiHack = False\n")
                    else:
                        f.write(line)

        return dxvk_conf<|MERGE_RESOLUTION|>--- conflicted
+++ resolved
@@ -344,9 +344,9 @@
         # FSR
         if params.fsr:
             env.add("WINE_FULLSCREEN_FSR", "1")
-            env.add("WINE_FULLSCREEN_FSR_STRENGTH", str(params["fsr_sharpening_strength"]))
+            env.add("WINE_FULLSCREEN_FSR_STRENGTH", str(params.fsr_sharpening_strength))
             if params["fsr_quality_mode"]:
-                env.add("WINE_FULLSCREEN_FSR_MODE", str(params["fsr_quality_mode"]))
+                env.add("WINE_FULLSCREEN_FSR_MODE", str(params.fsr_quality_mode))
 
         # PulseAudio latency
         if params.pulseaudio_latency:
@@ -553,7 +553,9 @@
                 gamescope_cmd.append("-n")
             if params.fsr:
                 gamescope_cmd.append("-U")
-<<<<<<< HEAD
+                # Upscaling sharpness is from 0 to 20. There are 5 FSR upscaling levels,
+                # so multiply by 4 to reach 20
+                gamescope_cmd.append(f"--fsr-sharpness {params.fsr_sharpening_strength * 4}")
             if params.gamescope_fps > 0:
                 gamescope_cmd.append(f"-r {params.gamescope_fps}")
             if params.gamescope_fps_no_focus > 0:
@@ -566,23 +568,6 @@
                 gamescope_cmd.append(f"-W {params.gamescope_window_width}")
             if params.gamescope_window_height > 0:
                 gamescope_cmd.append(f"-H {params.gamescope_window_height}")
-=======
-                # Upscaling sharpness is from 0 to 20. There are 5 FSR upscaling levels,
-                # so multiply by 4 to reach 20
-                gamescope_cmd.append(f"--fsr-sharpness {params['fsr_sharpening_strength'] * 4}")
-            if params["gamescope_fps"] > 0:
-                gamescope_cmd.append(f"-r {params['gamescope_fps']}")
-            if params["gamescope_fps_no_focus"] > 0:
-                gamescope_cmd.append(f"-o {params['gamescope_fps_no_focus']}")
-            if params["gamescope_game_width"] > 0:
-                gamescope_cmd.append(f"-w {params['gamescope_game_width']}")
-            if params["gamescope_game_height"] > 0:
-                gamescope_cmd.append(f"-h {params['gamescope_game_height']}")
-            if params["gamescope_window_width"] > 0:
-                gamescope_cmd.append(f"-W {params['gamescope_window_width']}")
-            if params["gamescope_window_height"] > 0:
-                gamescope_cmd.append(f"-H {params['gamescope_window_height']}")
->>>>>>> 65ca2f7e
 
         return " ".join(gamescope_cmd)
 
