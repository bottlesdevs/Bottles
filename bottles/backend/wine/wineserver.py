--- conflicted
+++ resolved
@@ -18,17 +18,12 @@
     def is_alive(self):
         config = self.config
 
-<<<<<<< HEAD
-        # TODO: workaround, there is something who make calls without runner
-        if not config.Runner:
-=======
         # If the caller is passing a Result object, get the config from it
         if isinstance(config, Result):
             config = Result.data.get("config", {})
-        
+
         # If the config has no Runner, skip the execution
-        if not config.get("Runner"):
->>>>>>> b7ed61e6
+        if not config.Runner:
             return False
 
         # Perform native check before wasting time using wine
