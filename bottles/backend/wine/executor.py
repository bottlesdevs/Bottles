--- conflicted
+++ resolved
@@ -1,9 +1,6 @@
 import os
-<<<<<<< HEAD
 import time
-=======
 import re
->>>>>>> b774a73c
 import shlex
 import uuid
 from typing import Optional, Pattern
