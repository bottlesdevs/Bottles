# dependency.py
#
# Copyright 2022 brombinmirko <send@mirko.pm>
#
# This program is free software: you can redistribute it and/or modify
# it under the terms of the GNU General Public License as published by
# the Free Software Foundation, in version 3 of the License.
#
# This program is distributed in the hope that it will be useful,
# but WITHOUT ANY WARRANTY; without even the implied warranty of
# MERCHANTABILITY or FITNESS FOR A PARTICULAR PURPOSE.  See the
# GNU General Public License for more details.
#
# You should have received a copy of the GNU General Public License
# along with this program.  If not, see <http://www.gnu.org/licenses/>.
#

import os
import shutil
import traceback
<<<<<<< HEAD
=======
import uuid
>>>>>>> 3bb14ee9
from functools import lru_cache
from glob import glob
from typing import Union

import patoolib
<<<<<<< HEAD
=======
from gi.repository import GLib
>>>>>>> 3bb14ee9

from bottles.backend.cabextract import CabExtract
from bottles.backend.globals import Paths
from bottles.backend.logger import Logger
from bottles.backend.models.config import BottleConfig
from bottles.backend.models.enum import Arch
from bottles.backend.models.result import Result
from bottles.backend.state import TaskManager, Task
from bottles.backend.utils.generic import validate_url
from bottles.backend.utils.manager import ManagerUtils
from bottles.backend.wine.executor import WineExecutor
from bottles.backend.wine.reg import Reg, RegItem
from bottles.backend.wine.regkeys import RegKeys
from bottles.backend.wine.regsvr32 import Regsvr32
from bottles.backend.wine.uninstaller import Uninstaller
from bottles.backend.wine.winedbg import WineDbg

logging = Logger()


class DependencyManager:

    def __init__(self, manager, offline: bool = False, callback=None):
        self.__manager = manager
        self.__repo = manager.repository_manager.get_repo("dependencies", offline, callback)
        self.__utils_conn = manager.utils_conn

    @lru_cache
    def get_dependency(self, name: str, plain: bool = False) -> Union[str, dict]:
        return self.__repo.get(name, plain)

    @lru_cache
    def fetch_catalog(self) -> dict:
        """
        Fetch all dependencies from the Bottles repository
        and return these as a dictionary. It also returns an empty dictionary
        if there are no dependencies or fails to fetch them.
        """
        if not self.__utils_conn.check_connection():
            return {}

        catalog = {}
        index = self.__repo.catalog

        for dependency in index.items():
            catalog[dependency[0]] = dependency[1]

        catalog = dict(sorted(catalog.items()))
        return catalog

    def install(self, config: BottleConfig, dependency: list) -> Result:
        """
        Install a given dependency in a bottle. It will
        return True if the installation was successful.
        """
        uninstaller = True

        if config.Parameters.versioning_automatic:
            """
            If the bottle has the versioning system enabled, we need
            to create a new version of the bottle, before installing
            the dependency.
            """
            self.__manager.versioning_manager.create_state(
                config=config,
                message=f"Before installing {dependency[0]}"
            )

        task_id = TaskManager.add(Task(title=dependency[0]))

        logging.info("Installing dependency [%s] in bottle [%s]." % (
            dependency[0],
            config.Name
        ), )
        manifest = self.get_dependency(dependency[0])
        if not manifest:
            """
            If the manifest is not found, return a Result
            object with the error.
            """
            TaskManager.remove(task_id)
            return Result(
                status=False,
                message=f"Cannot find manifest for {dependency[0]}."
            )

        if manifest.get("Dependencies"):
            """
            If the manifest has dependencies, we need to install them
            before installing the current one.
            """
            for _ext_dep in manifest.get("Dependencies"):
                if _ext_dep in config.Installed_Dependencies:
                    continue
                if _ext_dep in self.__manager.supported_dependencies:
                    _dep = self.__manager.supported_dependencies[_ext_dep]
                    _res = self.install(config, [_ext_dep, _dep])
                    if not _res.status:
                        return _res

        for step in manifest.get("Steps"):
            """
            Here we execute all steps in the manifest.
            Steps are the actions performed to install the dependency.
            """
            res = self.__perform_steps(config, step)
            if not res.status:
                TaskManager.remove(task_id)
                return Result(
                    status=False,
                    message=f"One or more steps failed for {dependency[0]}."
                )
            if not res.data.get("uninstaller"):
                uninstaller = False

        if dependency[0] not in config.Installed_Dependencies:
            """
            If the dependency is not already listed in the installed
            dependencies list of the bottle, add it.
            """
            dependencies = [dependency[0]]

            if config.Installed_Dependencies:
                dependencies = config.Installed_Dependencies + \
                               [dependency[0]]

            self.__manager.update_config(
                config=config,
                key="Installed_Dependencies",
                value=dependencies
            )

        if manifest.get("Uninstaller"):
            """
            If the manifest has an uninstaller, add it to the
            uninstaller list in the bottle config.
            Set it to NO_UNINSTALLER if the dependency cannot be uninstalled.
            """
            uninstaller = manifest.get("Uninstaller")

        if dependency[0] not in config.Installed_Dependencies:
            self.__manager.update_config(
                config,
                dependency[0],
                uninstaller,
                "Uninstallers"
            )

        # Remove entry from task manager
        TaskManager.remove(task_id)

        # Hide installation button and show remove button
        logging.info(f"Dependency installed: {dependency[0]} in {config.Name}", jn=True)
        if not uninstaller:
            return Result(
                status=True,
                data={"uninstaller": False}
            )
        return Result(
            status=True,
            data={"uninstaller": True}
        )

    def __perform_steps(
            self,
            config: BottleConfig,
            step: dict
    ) -> Result:
        """
        This method execute a step in the bottle (e.g. changing the Windows
        version, installing fonts, etc.)
        ---
        Returns True if the dependency cannot be uninstalled.
        """
        uninstaller = True

        if step["action"] == "delete_dlls":
            self.__step_delete_dlls(config, step)

        if step["action"] == "download_archive":
            if not self.__step_download_archive(step):
                return Result(status=False)

        if step["action"] in ["install_exe", "install_msi"]:
            if not self.__step_install_exe_msi(config=config, step=step):
                return Result(status=False)

        if step["action"] == "uninstall":
            self.__step_uninstall(config=config, file_name=step["file_name"])

        if step["action"] == "cab_extract":
            uninstaller = False
            if not self.__step_cab_extract(step=step):
                return Result(status=False)

        if step["action"] == "get_from_cab":
            uninstaller = False
            if not self.__step_get_from_cab(config=config, step=step):
                return Result(status=False)

        if step["action"] == "archive_extract":
            uninstaller = False
            if not self.__step_archive_extract(step):
                return Result(status=False)

        if step["action"] in ["install_cab_fonts", "install_fonts"]:
            uninstaller = False
            if not self.__step_install_fonts(config=config, step=step):
                return Result(status=False)

        if step["action"] in ["copy_dll", "copy_file"]:
            uninstaller = False
            if not self.__step_copy_dll(config=config, step=step):
                return Result(status=False)

        if step["action"] == "register_dll":
            self.__step_register_dll(
                config=config,
                step=step
            )

        if step["action"] == "override_dll":
            self.__step_override_dll(
                config=config,
                step=step
            )

        if step["action"] == "set_register_key":
            self.__step_set_register_key(
                config=config,
                step=step
            )

        if step["action"] == "register_font":
            self.__step_register_font(
                config=config,
                step=step
            )

        if step["action"] == "replace_font":
            self.__step_replace_font(
                config=config,
                step=step
            )

        if step["action"] == "set_windows":
            self.__step_set_windows(
                config=config,
                step=step
            )

        if step["action"] == "use_windows":
            self.__step_use_windows(
                config=config,
                step=step
            )

        return Result(
            status=True,
            data={"uninstaller": uninstaller}
        )

    @staticmethod
    def __get_real_dest(config: BottleConfig, dest: str) -> Union[str, bool]:
        """This function return the real destination path."""
        bottle = ManagerUtils.get_bottle_path(config)
        _dest = dest

        if dest.startswith("temp/"):
            dest = dest.replace("temp/", f"{Paths.temp}/")
        elif dest.startswith("windows/"):
            dest = f"{bottle}/drive_c/{dest}"
        elif dest.startswith("win32"):
            dest = f"{bottle}/drive_c/windows/system32/"
            if config.Arch == Arch.WIN64:
                dest = f"{bottle}/drive_c/windows/syswow64/"
            dest = _dest.replace("win32", dest)
        elif dest.startswith("win64"):
            if config.Arch == Arch.WIN64:
                dest = f"{bottle}/drive_c/windows/system32/"
                dest = _dest.replace("win64", dest)
            else:
                return True
        else:
            logging.error("Destination path not supported!")
            return False

        return dest

    def __step_download_archive(self, step: dict):
        """
        This function download an archive from the given step.
        Can be used for any file type (cab, zip, ...). Please don't
        use this method for exe/msi files as the install_exe already
        download the exe/msi file before installation.
        """
        download = self.__manager.component_manager.download(
            download_url=step.get("url"),
            file=step.get("file_name"),
            rename=step.get("rename"),
            checksum=step.get("file_checksum")
        )

        return download

    def __step_install_exe_msi(self, config: BottleConfig, step: dict) -> bool:
        """
        Download and install the .exe or .msi file
        declared in the step, in a bottle.
        """
        winedbg = WineDbg(config)
        download = self.__manager.component_manager.download(
            download_url=step.get("url"),
            file=step.get("file_name"),
            rename=step.get("rename"),
            checksum=step.get("file_checksum")
        )
        file = step.get("file_name")
        if step.get("rename"):
            file = step.get("rename")

        if download:
            if step.get("url").startswith("temp/"):
                _file = step.get("url").replace("temp/", f"{Paths.temp}/")
                file = f"{_file}/{file}"
            else:
                file = f"{Paths.temp}/{file}"
            executor = WineExecutor(
                config,
                exec_path=file,
                args=step.get("arguments"),
                environment=step.get("environment")
            )
            executor.run()
            winedbg.wait_for_process(file)
            return True

        return False

    @staticmethod
    def __step_uninstall(config: BottleConfig, file_name: str) -> bool:
        """
        This function find an uninstaller in the bottle by the given
        file name and execute it.
        """
        Uninstaller(config).from_name(file_name)
        return True

    def __step_cab_extract(self, step: dict):
        """
        This function download and extract a Windows Cabinet to the
        temp folder.
        """
        dest = step.get("dest")
        if dest.startswith("temp/"):
            dest = dest.replace("temp/", f"{Paths.temp}/")
        else:
            logging.error("Destination path not supported!")
            return False

        if validate_url(step["url"]):
            download = self.__manager.component_manager.download(
                download_url=step.get("url"),
                file=step.get("file_name"),
                rename=step.get("rename"),
                checksum=step.get("file_checksum")
            )

            if download:
                if step.get("rename"):
                    file = step.get("rename")
                else:
                    file = step.get("file_name")

                if not CabExtract().run(
                        path=os.path.join(Paths.temp, file),
                        name=file,
                        destination=dest
                ):
                    return False

        elif step["url"].startswith("temp/"):
            path = step["url"]
            path = path.replace("temp/", f"{Paths.temp}/")

            if step.get("rename"):
                file_path = os.path.splitext(
                    f"{step.get('rename')}")[0]
            else:
                file_path = os.path.splitext(
                    f"{step.get('file_name')}")[0]

            if not CabExtract().run(
                    f"{path}/{step.get('file_name')}",
                    file_path,
                    destination=dest
            ):
                return False

        return True

    def __step_delete_dlls(self, config: BottleConfig, step: dict):
        """Deletes the given dlls from the system32 or syswow64 paths"""
        dest = self.__get_real_dest(config, step.get("dest"))

        for d in step.get("dlls", []):
            _d = os.path.join(dest, d)
            if os.path.exists(_d):
                os.remove(_d)

        return True

    def __step_get_from_cab(self, config: BottleConfig, step: dict):
        """Take a file from a cabiner and extract to a path."""
        source = step.get("source")
        file_name = step.get("file_name")
        rename = step.get("rename")
        dest = self.__get_real_dest(config, step.get("dest"))

        if isinstance(dest, bool):
            return dest

        res = CabExtract().run(
            path=os.path.join(Paths.temp, source),
            files=[file_name],
            destination=dest
        )

        if rename:
            _file_name = file_name.split("/")[-1]

            if os.path.exists(os.path.join(dest, rename)):
                os.remove(os.path.join(dest, rename))

            shutil.move(
                os.path.join(dest, _file_name),
                os.path.join(dest, rename)
            )

        if not res:
            return False
        return True

    def __step_archive_extract(self, step: dict):
        """Download and extract an archive to the temp folder."""
        download = self.__manager.component_manager.download(
            download_url=step.get("url"),
            file=step.get("file_name"),
            rename=step.get("rename"),
            checksum=step.get("file_checksum")
        )

        if not download:
            return False

        if step.get("rename"):
            file = step.get("rename")
        else:
            file = step.get("file_name")

        archive_path = os.path.join(Paths.temp, os.path.splitext(file)[0])

        if os.path.exists(archive_path):
            shutil.rmtree(archive_path)

        os.makedirs(archive_path)
        try:
            patoolib.extract_archive(os.path.join(Paths.temp, file), outdir=archive_path)
            if archive_path.endswith(".tar") and os.path.isfile(os.path.join(archive_path, os.path.basename(archive_path))):
                tar_path = os.path.join(archive_path, os.path.basename(archive_path))
                patoolib.extract_archive(tar_path, outdir=archive_path)
        except Exception as e:
            logging.error("Something wrong happened during extraction.")
            logging.error(f"{e}")
            logging.error(f"{traceback.format_exc()}")
            return False
        return True

    @staticmethod
    def __step_install_fonts(config: BottleConfig, step: dict):
        """Move fonts to the drive_c/windows/Fonts path."""
        path = step["url"]
        path = path.replace("temp/", f"{Paths.temp}/")
        bottle_path = ManagerUtils.get_bottle_path(config)

        for font in step.get("fonts"):
            font_path = f"{bottle_path}/drive_c/windows/Fonts/"
            if not os.path.exists(font_path):
                os.makedirs(font_path)

            try:
                shutil.copyfile(f"{path}/{font}", f"{font_path}/{font}")
            except (FileNotFoundError, FileExistsError):
                logging.warning(f"Font {font} already exists or is not found.")

            # print(f"Copying {font} to {bottle_path}/drive_c/windows/Fonts/")

        return True

    # noinspection PyTypeChecker
    def __step_copy_dll(self, config: BottleConfig, step: dict):
        """
        This function copy dlls from temp folder to a directory
        declared in the step. The bottle drive_c path will be used as
        root path.
        """
        path = step["url"]
        path = path.replace("temp/", f"{Paths.temp}/")
        dest = self.__get_real_dest(config, step.get("dest"))

        if isinstance(dest, bool):
            return dest

        if not os.path.exists(dest):
            os.makedirs(dest)

        try:
            if "*" in step.get("file_name"):
                files = glob(f"{path}/{step.get('file_name')}")
                if not files:
                    logging.info(f"File(s) not found in {path}")
                    return False
                for fg in files:
                    _name = fg.split("/")[-1]
                    _path = os.path.join(path, _name)
                    _dest = os.path.join(dest, _name)
                    logging.info(f"Copying {_name} to {_dest}")

                    if os.path.exists(_dest) and os.path.islink(_dest):
                        os.unlink(_dest)

                    try:
                        shutil.copyfile(_path, _dest)
                    except shutil.SameFileError:
                        logging.info(f"{_name} already exists at the same version, skipping.")
            else:
                _name = step.get("file_name")
                _dest = os.path.join(dest, _name)
                logging.info(f"Copying {_name} to {_dest}")

                if os.path.exists(_dest) and os.path.islink(_dest):
                    os.unlink(_dest)

                try:
                    shutil.copyfile(os.path.join(path, _name), _dest)
                except shutil.SameFileError:
                    logging.info(f"{_name} already exists at the same version, skipping.")

        except Exception as e:
            print(e)
            logging.warning("An error occurred while copying dlls.")
            return False

        return True

    @staticmethod
    def __step_register_dll(config: BottleConfig, step: dict):
        """Register one or more dll and ActiveX control"""
        regsvr32 = Regsvr32(config)

        for dll in step.get("dlls", []):
            regsvr32.register(dll)

        return True

    @staticmethod
    def __step_override_dll(config: BottleConfig, step: dict):
        """Register a new override for each dll."""
        reg = Reg(config)

        if step.get("url") and step.get("url").startswith("temp/"):
            path = step["url"].replace("temp/", f"{Paths.temp}/")
            dlls = glob(os.path.join(path, step.get("dll")))

            bundle = {"HKEY_CURRENT_USER\\Software\\Wine\\DllOverrides": []}

            for dll in dlls:
                dll_name = os.path.splitext(os.path.basename(dll))[0]
                bundle["HKEY_CURRENT_USER\\Software\\Wine\\DllOverrides"].append({
                    "value": dll_name,
                    "data": step.get("type")
                })

            reg.import_bundle(bundle)
            return True

        if step.get("bundle"):
            _bundle = {"HKEY_CURRENT_USER\\Software\\Wine\\DllOverrides": step.get("bundle")}
            reg.import_bundle(_bundle)
            return True

        reg.add(
            key="HKEY_CURRENT_USER\\Software\\Wine\\DllOverrides",
            value=step.get("dll"),
            data=step.get("type")
        )
        return True

    @staticmethod
    def __step_set_register_key(config: BottleConfig, step: dict):
        """Set a registry key."""
        reg = Reg(config)
        reg.add(
            key=step.get("key"),
            value=step.get("value"),
            data=step.get("data"),
            value_type=step.get("type")
        )
        return True

    @staticmethod
    def __step_register_font(config: BottleConfig, step: dict):
        """Register a font in the registry."""
        reg = Reg(config)
        reg.add(
            key="HKEY_LOCAL_MACHINE\\Software\\Microsoft\\Windows NT\\CurrentVersion\\Fonts",
            value=step.get("name"),
            data=step.get("file")
        )
        return True

    @staticmethod
    def __step_replace_font(config: BottleConfig, step: dict):
        """Register a font replacement in the registry."""
        reg = Reg(config)
        target_font = step.get("font")
        replaces = step.get("replace")

        if not isinstance(replaces, list):
            logging.warning("Invalid replace_font, 'replace' field should be list.")
            return False

        regs = [
            RegItem(
                key="HKEY_CURRENT_USER\\Software\\Wine\\Fonts\\Replacements",
                value=r,
                value_type="",
                data=target_font
            )
            for r in replaces
        ]
        reg.bulk_add(regs)
        return True

    @staticmethod
    def __step_set_windows(config: BottleConfig, step: dict):
        """Set the Windows version."""
        rk = RegKeys(config)
        rk.set_windows(step.get("version"))
        return True

    @staticmethod
    def __step_use_windows(config: BottleConfig, step: dict):
        """Set a Windows version per program."""
        rk = RegKeys(config)
        rk.set_app_default(step.get("version"), step.get("executable"))
        return True<|MERGE_RESOLUTION|>--- conflicted
+++ resolved
@@ -18,19 +18,11 @@
 import os
 import shutil
 import traceback
-<<<<<<< HEAD
-=======
-import uuid
->>>>>>> 3bb14ee9
 from functools import lru_cache
 from glob import glob
 from typing import Union
 
 import patoolib
-<<<<<<< HEAD
-=======
-from gi.repository import GLib
->>>>>>> 3bb14ee9
 
 from bottles.backend.cabextract import CabExtract
 from bottles.backend.globals import Paths
