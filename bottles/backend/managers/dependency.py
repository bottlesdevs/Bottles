# dependency.py
#
# Copyright 2022 brombinmirko <send@mirko.pm>
#
# This program is free software: you can redistribute it and/or modify
# it under the terms of the GNU General Public License as published by
# the Free Software Foundation, in version 3 of the License.
#
# This program is distributed in the hope that it will be useful,
# but WITHOUT ANY WARRANTY; without even the implied warranty of
# MERCHANTABILITY or FITNESS FOR A PARTICULAR PURPOSE.  See the
# GNU General Public License for more details.
#
# You should have received a copy of the GNU General Public License
# along with this program.  If not, see <http://www.gnu.org/licenses/>.
#

import os
import uuid
import shutil
import patoolib
from glob import glob
from functools import lru_cache
from typing import Union
from gi.repository import GLib

from bottles.backend.models.config import BottleConfig
from bottles.backend.models.enum import Arch

try:
    from bottles.frontend.operation import OperationManager
except (RuntimeError, GLib.GError):
    from bottles.frontend.cli.operation_cli import OperationManager

from bottles.backend.utils.generic import validate_url
from bottles.backend.models.result import Result
from bottles.backend.logger import Logger
from bottles.backend.cabextract import CabExtract
from bottles.backend.globals import Paths
from bottles.backend.utils.manager import ManagerUtils
from bottles.backend.wine.uninstaller import Uninstaller
from bottles.backend.wine.winedbg import WineDbg
from bottles.backend.wine.reg import Reg, RegItem
from bottles.backend.wine.regsvr32 import Regsvr32
from bottles.backend.wine.regkeys import RegKeys
from bottles.backend.wine.executor import WineExecutor

logging = Logger()


class DependencyManager:

    def __init__(self, manager, offline: bool = False, callback=None):
        self.__manager = manager
        self.__repo = manager.repository_manager.get_repo("dependencies", offline, callback)
        self.__window = manager.window
        self.__utils_conn = manager.utils_conn
        self.__operation_manager = OperationManager(self.__window)

    @lru_cache
    def get_dependency(self, name: str, plain: bool = False) -> Union[str, dict]:
        return self.__repo.get(name, plain)

    @lru_cache
    def fetch_catalog(self) -> dict:
        """
        Fetch all dependencies from the Bottles repository
        and return these as a dictionary. It also returns an empty dictionary
        if there are no dependencies or fails to fetch them.
        """
        if not self.__utils_conn.check_connection():
            return {}

        catalog = {}
        index = self.__repo.catalog

        for dependency in index.items():
            catalog[dependency[0]] = dependency[1]

        catalog = dict(sorted(catalog.items()))
        return catalog

    def install(
            self,
            config: BottleConfig,
            dependency: list,
            reinstall: bool = False
    ) -> Result:
        """
        Install a given dependency in a bottle. It will
        return True if the installation was successful.
        """
        task_id = str(uuid.uuid4())
        uninstaller = True

        if config.Parameters.versioning_automatic:
            '''
            If the bottle has the versioning system enabled, we need
            to create a new version of the bottle, before installing
            the dependency.
            '''
            self.__manager.versioning_manager.create_state(
                config=config,
                message=f"Before installing {dependency[0]}"
            )

        GLib.idle_add(
            self.__operation_manager.new_task, task_id, dependency[0], False
        )

        logging.info("Installing dependency [%s] in bottle [%s]." % (
            dependency[0],
            config.Name
        ), )
        manifest = self.get_dependency(dependency[0])
        if not manifest:
            '''
            If the manifest is not found, return a Result
            object with the error.
            '''
            GLib.idle_add(self.__operation_manager.remove_task, task_id)
            return Result(
                status=False,
                message=f"Cannot find manifest for {dependency[0]}."
            )

        if manifest.get("Dependencies"):
            '''
            If the manifest has dependencies, we need to install them
            before installing the current one.
            '''
            for _ext_dep in manifest.get("Dependencies"):
                if _ext_dep in config.Installed_Dependencies:
                    continue
                if _ext_dep in self.__manager.supported_dependencies:
                    _dep = self.__manager.supported_dependencies[_ext_dep]
                    _res = self.install(config, [_ext_dep, _dep])
                    if not _res.status:
                        return _res

        for step in manifest.get("Steps"):
            '''
            Here we execute all steps in the manifest.
            Steps are the actions performed to install the dependency.
            '''
            res = self.__perform_steps(config, step)
            if not res.status:
                GLib.idle_add(self.__operation_manager.remove_task, task_id)
                return Result(
                    status=False,
                    message=f"One or more steps failed for {dependency[0]}."
                )
            if not res.data.get("uninstaller"):
                uninstaller = False

        if dependency[0] not in config.Installed_Dependencies \
                or reinstall:
            '''
            If the dependency is not already listed in the installed
            dependencies list of the bottle, add it.
            '''
            dependencies = [dependency[0]]

            if config.Installed_Dependencies:
                dependencies = config.Installed_Dependencies + \
                               [dependency[0]]

            self.__manager.update_config(
                config=config,
                key="Installed_Dependencies",
                value=dependencies
            )

        if manifest.get("Uninstaller"):
            '''
            If the manifest has an uninstaller, add it to the
            uninstaller list in the bottle config.
            Set it to NO_UNINSTALLER if the dependency cannot be uninstalled.
            '''
            uninstaller = manifest.get("Uninstaller")

        if dependency[0] not in config.Installed_Dependencies:
            self.__manager.update_config(
                config,
                dependency[0],
                uninstaller,
                "Uninstallers"
            )

        # Remove entry from operation manager
        GLib.idle_add(self.__operation_manager.remove_task, task_id)

        # Hide installation button and show remove button
        logging.info(f"Dependency installed: {dependency[0]} in {config.Name}", jn=True)
        if not uninstaller:
            return Result(
                status=True,
                data={"uninstaller": False}
            )
        return Result(
            status=True,
            data={"uninstaller": True}
        )

    def __perform_steps(
            self,
            config: BottleConfig,
            step: dict
    ) -> Result:
        """
        This method execute a step in the bottle (e.g. changing the Windows
        version, installing fonts, etc.)
        ---
        Returns True if the dependency cannot be uninstalled.
        """
        uninstaller = True

        if step["action"] == "delete_dlls":
            self.__step_delete_dlls(config, step)

        if step["action"] == "download_archive":
            if not self.__step_download_archive(step):
                return Result(status=False)

        if step["action"] in ["install_exe", "install_msi"]:
            if not self.__step_install_exe_msi(config=config, step=step):
                return Result(status=False)

        if step["action"] == "uninstall":
            self.__step_uninstall(config=config, file_name=step["file_name"])

        if step["action"] == "cab_extract":
            uninstaller = False
            if not self.__step_cab_extract(step=step):
                return Result(status=False)

        if step["action"] == "get_from_cab":
            uninstaller = False
            if not self.__step_get_from_cab(config=config, step=step):
                return Result(status=False)

        if step["action"] == "archive_extract":
            uninstaller = False
            if not self.__step_archive_extract(step):
                return Result(status=False)

        if step["action"] in ["install_cab_fonts", "install_fonts"]:
            uninstaller = False
            if not self.__step_install_fonts(config=config, step=step):
                return Result(status=False)

        if step["action"] in ["copy_dll", "copy_file"]:
            uninstaller = False
            if not self.__step_copy_dll(config=config, step=step):
                return Result(status=False)

        if step["action"] == "register_dll":
            self.__step_register_dll(
                config=config,
                step=step
            )

        if step["action"] == "override_dll":
            self.__step_override_dll(
                config=config,
                step=step
            )

        if step["action"] == "set_register_key":
            self.__step_set_register_key(
                config=config,
                step=step
            )

        if step["action"] == "register_font":
            self.__step_register_font(
                config=config,
                step=step
            )

        if step["action"] == "replace_font":
            self.__step_replace_font(
                config=config,
                step=step
            )

        if step["action"] == "set_windows":
            self.__step_set_windows(
                config=config,
                step=step
            )

        if step["action"] == "use_windows":
            self.__step_use_windows(
                config=config,
                step=step
            )

        return Result(
            status=True,
            data={"uninstaller": uninstaller}
        )

    @staticmethod
    def __get_real_dest(config: BottleConfig, dest: str) -> Union[str, bool]:
        """This function return the real destination path."""
        bottle = ManagerUtils.get_bottle_path(config)
        _dest = dest

        if dest.startswith("temp/"):
            dest = dest.replace("temp/", f"{Paths.temp}/")
        elif dest.startswith("windows/"):
            dest = f"{bottle}/drive_c/{dest}"
        elif dest.startswith("win32"):
            dest = f"{bottle}/drive_c/windows/system32/"
            if config.Arch == Arch.WIN64:
                dest = f"{bottle}/drive_c/windows/syswow64/"
            dest = _dest.replace("win32", dest)
        elif dest.startswith("win64"):
            if config.Arch == Arch.WIN64:
                dest = f"{bottle}/drive_c/windows/system32/"
                dest = _dest.replace("win64", dest)
            else:
                return True
        else:
            logging.error("Destination path not supported!")
            return False

        return dest

    def __step_download_archive(self, step: dict):
        """
        This function download an archive from the given step.
        Can be used for any file type (cab, zip, ...). Please don't
        use this method for exe/msi files as the install_exe already
        download the exe/msi file before installation.
        """
        download = self.__manager.component_manager.download(
            download_url=step.get("url"),
            file=step.get("file_name"),
            rename=step.get("rename"),
            checksum=step.get("file_checksum")
        )

        return download

    def __step_install_exe_msi(self, config: BottleConfig, step: dict) -> bool:
        """
        Download and install the .exe or .msi file
        declared in the step, in a bottle.
        """
        winedbg = WineDbg(config)
        download = self.__manager.component_manager.download(
            download_url=step.get("url"),
            file=step.get("file_name"),
            rename=step.get("rename"),
            checksum=step.get("file_checksum")
        )
        file = step.get("file_name")
        if step.get("rename"):
            file = step.get("rename")

        if download:
            if step.get("url").startswith("temp/"):
                _file = step.get("url").replace("temp/", f"{Paths.temp}/")
                file = f"{_file}/{file}"
            else:
                file = f"{Paths.temp}/{file}"
            executor = WineExecutor(
                config,
                exec_path=file,
                args=step.get("arguments"),
                environment=step.get("environment")
            )
            executor.run()
            winedbg.wait_for_process(file)
            return True

        return False

    @staticmethod
    def __step_uninstall(config: BottleConfig, file_name: str) -> bool:
        """
        This function find an uninstaller in the bottle by the given
        file name and execute it.
        """
        Uninstaller(config).from_name(file_name)
        return True

    def __step_cab_extract(self, step: dict):
        """
        This function download and extract a Windows Cabinet to the
        temp folder.
        """
        dest = step.get("dest")
        if dest.startswith("temp/"):
            dest = dest.replace("temp/", f"{Paths.temp}/")
        else:
            logging.error("Destination path not supported!")
            return False

        if validate_url(step["url"]):
            download = self.__manager.component_manager.download(
                download_url=step.get("url"),
                file=step.get("file_name"),
                rename=step.get("rename"),
                checksum=step.get("file_checksum")
            )

            if download:
                if step.get("rename"):
                    file = step.get("rename")
                else:
                    file = step.get("file_name")

                if not CabExtract().run(
                        path=os.path.join(Paths.temp, file),
                        name=file,
                        destination=dest
                ):
                    return False

        elif step["url"].startswith("temp/"):
            path = step["url"]
            path = path.replace("temp/", f"{Paths.temp}/")

            if step.get("rename"):
                file_path = os.path.splitext(
                    f"{step.get('rename')}")[0]
            else:
                file_path = os.path.splitext(
                    f"{step.get('file_name')}")[0]

            if not CabExtract().run(
                    f"{path}/{step.get('file_name')}",
                    file_path,
                    destination=dest
            ):
                return False

        return True

    def __step_delete_dlls(self, config: BottleConfig, step: dict):
        """Deletes the given dlls from the system32 or syswow64 paths"""
        dest = self.__get_real_dest(config, step.get("dest"))

        for d in step.get("dlls", []):
            _d = os.path.join(dest, d)
            if os.path.exists(_d):
                os.remove(_d)

        return True

    def __step_get_from_cab(self, config: BottleConfig, step: dict):
        """Take a file from a cabiner and extract to a path."""
        source = step.get("source")
        file_name = step.get("file_name")
        rename = step.get("rename")
        dest = self.__get_real_dest(config, step.get("dest"))

        if isinstance(dest, bool):
            return dest

        res = CabExtract().run(
            path=os.path.join(Paths.temp, source),
            files=[file_name],
            destination=dest
        )

        if rename:
            _file_name = file_name.split("/")[-1]

            if os.path.exists(os.path.join(dest, rename)):
                os.remove(os.path.join(dest, rename))

            shutil.move(
                os.path.join(dest, _file_name),
                os.path.join(dest, rename)
            )

        if not res:
            return False
        return True

    def __step_archive_extract(self, step: dict):
        """Download and extract an archive to the temp folder."""
        download = self.__manager.component_manager.download(
            download_url=step.get("url"),
            file=step.get("file_name"),
            rename=step.get("rename"),
            checksum=step.get("file_checksum")
        )

        if download:
            if step.get("rename"):
                file = step.get("rename")
            else:
                file = step.get("file_name")

            archive_path = os.path.join(Paths.temp, os.path.splitext(file)[0])

            if os.path.exists(archive_path):
                shutil.rmtree(archive_path)

            os.makedirs(archive_path)
            try:
                ext_path = patoolib.extract_archive(os.path.join(Paths.temp, file), outdir=archive_path)
                ext_file = ext_path + '/' + os.path.basename(ext_path)
                if os.path.exists(archive_path):
                    if os.path.isfile(ext_file):
                        patoolib.extract_archive(
                        ext_file,
                        outdir=ext_path + '/'
                        )
            except:
                return False
            return True

        return False

    @staticmethod
    def __step_install_fonts(config: BottleConfig, step: dict):
        """Move fonts to the drive_c/windows/Fonts path."""
        path = step["url"]
        path = path.replace("temp/", f"{Paths.temp}/")
        bottle_path = ManagerUtils.get_bottle_path(config)

        for font in step.get('fonts'):
            font_path = f"{bottle_path}/drive_c/windows/Fonts/"
            if not os.path.exists(font_path):
                os.makedirs(font_path)

            try:
                shutil.copyfile(f"{path}/{font}", f"{font_path}/{font}")
            except (FileNotFoundError, FileExistsError):
                logging.warning(f"Font {font} already exists or is not found.")

            # print(f"Copying {font} to {bottle_path}/drive_c/windows/Fonts/")

        return True

    # noinspection PyTypeChecker
    def __step_copy_dll(self, config: BottleConfig, step: dict):
        """
        This function copy dlls from temp folder to a directory
        declared in the step. The bottle drive_c path will be used as
        root path.
        """
        path = step["url"]
        path = path.replace("temp/", f"{Paths.temp}/")
        dest = self.__get_real_dest(config, step.get("dest"))

        if isinstance(dest, bool):
            return dest
            
        if not os.path.exists(dest):
            os.makedirs(dest)

        try:
            if "*" in step.get('file_name'):
                files = glob(f"{path}/{step.get('file_name')}")
                if not files:
<<<<<<< HEAD
                    logging.info(f"File/s not found in {path}")
=======
                    logging.info(f"File(s) not found in {path}")
>>>>>>> 41d1f3c6
                    return False
                for fg in files:
                    _name = fg.split("/")[-1]
                    _path = os.path.join(path, _name)
                    _dest = os.path.join(dest, _name)
                    logging.info(f"Copying {_name} to {_dest}")

                    if os.path.exists(_dest) and os.path.islink(_dest):
                        os.unlink(_dest)

                    try:
                        shutil.copyfile(_path, _dest)
                    except shutil.SameFileError:
                        logging.info(f"{_name} already exists at the same version, skipping.")
            else:
                _name = step.get('file_name')
                _dest = os.path.join(dest, _name)
                logging.info(f"Copying {_name} to {_dest}")

                if os.path.exists(_dest) and os.path.islink(_dest):
                    os.unlink(_dest)

                try:
                    shutil.copyfile(os.path.join(path, _name), _dest)
                except shutil.SameFileError:
                    logging.info(f"{_name} already exists at the same version, skipping.")

        except Exception as e:
            print(e)
            logging.warning("An error occurred while copying dlls.")
            return False

        return True

    @staticmethod
    def __step_register_dll(config: BottleConfig, step: dict):
        """Register one or more dll and ActiveX control"""
        regsvr32 = Regsvr32(config)

        for dll in step.get('dlls', []):
            regsvr32.register(dll)

        return True

    @staticmethod
    def __step_override_dll(config: BottleConfig, step: dict):
        """Register a new override for each dll."""
        reg = Reg(config)

        if step.get("url") and step.get("url").startswith("temp/"):
            path = step["url"].replace("temp/", f"{Paths.temp}/")
            dlls = glob(os.path.join(path, step.get("dll")))

            bundle = {"HKEY_CURRENT_USER\\Software\\Wine\\DllOverrides": []}
            import ntpath
            for dll in dlls:
                dll_name = os.path.splitext(os.path.basename(dll))[0]
                bundle["HKEY_CURRENT_USER\\Software\\Wine\\DllOverrides"].append({
                    "value": dll_name,
                    "data": step.get("type")
                })

            reg.import_bundle(bundle)
            return True

        if step.get("bundle"):
            _bundle = {"HKEY_CURRENT_USER\\Software\\Wine\\DllOverrides": step.get("bundle")}
            reg.import_bundle(_bundle)
            return True

        reg.add(
            key="HKEY_CURRENT_USER\\Software\\Wine\\DllOverrides",
            value=step.get("dll"),
            data=step.get("type")
        )
        return True

    @staticmethod
    def __step_set_register_key(config: BottleConfig, step: dict):
        """Set a registry key."""
        reg = Reg(config)
        reg.add(
            key=step.get("key"),
            value=step.get("value"),
            data=step.get("data"),
            value_type=step.get("type")
        )
        return True

    @staticmethod
    def __step_register_font(config: BottleConfig, step: dict):
        """Register a font in the registry."""
        reg = Reg(config)
        reg.add(
            key="HKEY_LOCAL_MACHINE\\Software\\Microsoft\\Windows NT\\CurrentVersion\\Fonts",
            value=step.get("name"),
            data=step.get("file")
        )
        return True

    @staticmethod
    def __step_replace_font(config: BottleConfig, step: dict):
        """Register a font replacement in the registry."""
        reg = Reg(config)
        target_font = step.get("font")
        replaces = step.get("replace")

        if not isinstance(replaces, list):
            logging.warning("Invalid replace_font, 'replace' field should be list.")
            return False

        regs = [
            RegItem(
                key="HKEY_CURRENT_USER\\Software\\Wine\\Fonts\\Replacements",
                value=r,
                value_type="",
                data=target_font
            )
            for r in replaces
        ]
        reg.bulk_add(regs)
        return True

    @staticmethod
    def __step_set_windows(config: BottleConfig, step: dict):
        """Set the Windows version."""
        rk = RegKeys(config)
        rk.set_windows(step.get("version"))
        return True

    @staticmethod
    def __step_use_windows(config: BottleConfig, step: dict):
        """Set a Windows version per program."""
        rk = RegKeys(config)
        rk.set_app_default(step.get("version"), step.get("executable"))
        return True<|MERGE_RESOLUTION|>--- conflicted
+++ resolved
@@ -560,11 +560,7 @@
             if "*" in step.get('file_name'):
                 files = glob(f"{path}/{step.get('file_name')}")
                 if not files:
-<<<<<<< HEAD
-                    logging.info(f"File/s not found in {path}")
-=======
                     logging.info(f"File(s) not found in {path}")
->>>>>>> 41d1f3c6
                     return False
                 for fg in files:
                     _name = fg.split("/")[-1]
