# steam.py
#
# Copyright 2022 brombinmirko <send@mirko.pm>
#
# This program is free software: you can redistribute it and/or modify
# it under the terms of the GNU General Public License as published by
# the Free Software Foundation, in version 3 of the License.
#
# This program is distributed in the hope that it will be useful,
# but WITHOUT ANY WARRANTY; without even the implied warranty of
# MERCHANTABILITY or FITNESS FOR A PARTICULAR PURPOSE.  See the
# GNU General Public License for more details.
#
# You should have received a copy of the GNU General Public License
# along with this program.  If not, see <http://www.gnu.org/licenses/>.
#

import os
import uuid

from bottles.backend.models.vdict import VDFDict
from bottles.backend.utils import yaml
import shlex
import shutil
import contextlib
from gi.repository import Gtk, Gdk
from glob import glob
from pathlib import Path
from functools import lru_cache
from typing import Union, NewType
from datetime import datetime

from bottles.backend.models.samples import Samples
from bottles.backend.models.result import Result
from bottles.backend.wine.winecommand import WineCommand
from bottles.backend.globals import Paths
from bottles.backend.utils.steam import SteamUtils
from bottles.backend.utils.manager import ManagerUtils
from bottles.backend.utils import vdf
from bottles.backend.logger import Logger

logging = Logger()


class SteamManager:
    steamapps_path = None
    userdata_path = None
    localconfig_path = None
    localconfig = {}
    library_folders = []

    def __init__(self, config: dict = None, is_windows: bool = False, check_only: bool = False):
        self.config = config
        self.is_windows = is_windows
        self.steam_path = self.__find_steam_path()
        self.is_steam_supported = self.steam_path is not None
        if self.is_steam_supported and not check_only:
            self.steamapps_path = self.__get_scoped_path("steamapps")
            self.userdata_path = self.__get_scoped_path("userdata")
            self.localconfig_path = self.__get_local_config_path()
            self.localconfig = self.__get_local_config()
            self.library_folders = self.__get_library_folders()

    def __find_steam_path(self) -> Union[str, None]:
        if self.is_windows and self.config:
            paths = [os.path.join(ManagerUtils.get_bottle_path(self.config), "drive_c/Program Files (x86)/Steam")]
        else:
            paths = [
                os.path.join(Path.home(), ".var/app/com.valvesoftware.Steam/data/Steam"),
                os.path.join(Path.home(), ".local/share/Steam"),
                os.path.join(Path.home(), ".steam/debian-installation"),
                os.path.join(Path.home(), ".steam/steam"),
                os.path.join(Path.home(), ".steam"),
            ]

        for path in paths:
            if os.path.isdir(path):
                return path

    def __get_scoped_path(self, scope: str = "steamapps"):
        """scopes: steamapps, userdata"""
        if scope not in ["steamapps", "userdata"]:
            raise ValueError("scope must be either 'steamapps' or 'userdata'")

        path = os.path.join(self.steam_path, scope)
        if os.path.isdir(path):
            return path

    @staticmethod
    def get_acf_data(libraryfolder: str, app_id: str) -> Union[dict, None]:
        acf_path = os.path.join(libraryfolder, f"steamapps/appmanifest_{app_id}.acf")
        if not os.path.isfile(acf_path):
            return

        with open(acf_path, "r", errors='replace') as f:
            data = SteamUtils.parse_acf(f.read())

        return data

    def __get_local_config_path(self) -> Union[str, None]:
        if self.userdata_path is None:
            return None

        confs = glob(os.path.join(self.userdata_path, "*/config/localconfig.vdf"))
        if len(confs) == 0:
            logging.warning("Could not find any localconfig.vdf file in Steam userdata")
            return

        return confs[0]

    def __get_library_folders(self) -> Union[list, None]:
        if not self.steamapps_path:
            return

        library_folders_path = os.path.join(self.steamapps_path, "libraryfolders.vdf")
        library_folders = []

        if not os.path.exists(library_folders_path):
            logging.warning("Could not find the libraryfolders.vdf file")
            return

        with open(library_folders_path, "r", errors='replace') as f:
            _library_folders = SteamUtils.parse_acf(f.read())

        if _library_folders is None or not _library_folders.get("libraryfolders"):
            logging.warning(f"Could not parse libraryfolders.vdf")
            return

        for _, folder in _library_folders["libraryfolders"].items():
            if not isinstance(folder, dict) \
                    or not folder.get("path") \
                    or not folder.get("apps"):
                continue

            library_folders.append(folder)

        return library_folders if len(library_folders) > 0 else None

    @lru_cache
    def get_appid_library_path(self, appid: str) -> Union[str, None]:
        if self.library_folders is None:
            return

        for folder in self.library_folders:
            if appid in folder["apps"].keys():
                return folder["path"]

    def __get_local_config(self) -> dict:
        if self.localconfig_path is None:
            return {}

<<<<<<< HEAD
        with open(self.localconfig_path, "br") as f:
            try:
                data = SteamUtils.parse_acf(f.read().decode('utf-8'))
            except UnicodeDecodeError:
                data = SteamUtils.parse_acf(f.read().decode('latin-1'))
=======
        with open(self.localconfig_path, "r", errors='replace') as f:
            data = SteamUtils.parse_acf(f.read())
>>>>>>> 2fa2cf5d

        if data is None:
            logging.warning(f"Could not parse localconfig.vdf")
            return {}

        return data

    def save_local_config(self, new_data: dict):
        if self.localconfig_path is None:
            return

        if os.path.isfile(self.localconfig_path):
            now = datetime.now().strftime('%Y-%m-%d_%H-%M-%S')
            shutil.copy(self.localconfig_path, f"{self.localconfig_path}.bck.{now}")

        with open(self.localconfig_path, "w") as f:
            SteamUtils.to_vdf(VDFDict(new_data), f)

        logging.info(f"Steam config saved")

    @staticmethod
    @lru_cache
    def get_runner_path(pfx_path: str) -> Union[tuple, None]:
        """Get runner path from config_info file"""
        config_info = os.path.join(pfx_path, "config_info")

        if not os.path.isfile(config_info):
            return None

        with open(config_info, "r") as f:
            lines = f.readlines()
            if len(lines) < 10:
                logging.error(f"{config_info} is not valid, cannot get Steam Proton path")
                return None

            proton_path = lines[2].strip()[:-5]
            proton_name = os.path.basename(proton_path.rsplit("/", 1)[0])

            if not os.path.isdir(proton_path):
                logging.error(f"{proton_path} is not a valid Steam Proton path")
                return None

            return proton_name, proton_path

    def list_apps_ids(self) -> dict:
        """List all apps in Steam"""
        apps = self.localconfig.get("UserLocalConfigStore", {}) \
            .get("Software", {}) \
            .get("Valve", {}) \
            .get("Steam", {})
        if "apps" in apps:
            apps = apps.get("apps")
        elif "Apps" in apps:
            apps = apps.get("Apps")
        else:
            apps = {}
        return apps

    def get_installed_apps_as_programs(self) -> list:
        """This is a Steam for Windows only function"""
        if not self.is_windows:
            raise NotImplementedError("This function is only implemented for Windows versions of Steam")

        apps_ids = self.list_apps_ids()
        apps = []

        if len(apps_ids) == 0:
            return []

        for app_id in apps_ids:
            _acf = self.get_acf_data(self.steam_path, app_id)
            if _acf is None:
                continue

            _path = _acf["AppState"].get("LauncherPath", "C:\\Program Files (x86)\\Steam\\steam.exe")
            _executable = _path.split("\\")[-1]
            _folder = ManagerUtils.get_exe_parent_dir(self.config, _path)
            apps.append({
                "executable": _executable,
                "arguments": f"steam://run/{app_id}",
                "name": _acf["AppState"]["name"],
                "path": _path,
                "folder": _folder,
                "icon": "com.usebottles.bottles-program",
                "dxvk": self.config["Parameters"]["dxvk"],
                "vkd3d": self.config["Parameters"]["vkd3d"],
                "dxvk_nvapi": self.config["Parameters"]["dxvk_nvapi"],
                "fsr": self.config["Parameters"]["fsr"],
                "virtual_desktop": self.config["Parameters"]["virtual_desktop"],
                "pulseaudio_latency": self.config["Parameters"]["pulseaudio_latency"],
                "id": str(uuid.uuid4()),
            })

        return apps

    def list_prefixes(self) -> dict:
        apps = self.list_apps_ids()
        prefixes = {}

        if len(apps) == 0:
            return {}

        for appid, appdata in apps.items():
            _library_path = self.get_appid_library_path(appid)
            if _library_path is None:
                continue

            _path = os.path.join(_library_path, "steamapps/compatdata", appid)

            if not os.path.isdir(os.path.join(_path, "pfx")):
                logging.debug(f"{appid} does not contain a prefix")
                continue

            _launch_options = self.get_launch_options(appid, appdata)
            _dir_name = os.path.basename(_path)
            _acf = self.get_acf_data(_library_path, _dir_name)
            _runner = self.get_runner_path(_path)
            _creation_date = datetime.fromtimestamp(os.path.getctime(_path)) \
                .strftime("%Y-%m-%d %H:%M:%S.%f")

            if not isinstance(_acf, dict):
                # WORKAROUND: for corrupted acf files, this is not at our fault
                continue

            if _acf is None or not _acf.get("AppState"):
                logging.warning(f"A Steam prefix was found, but there is no ACF for it: {_dir_name}, skipping…")
                continue

            if "Proton" in _acf["AppState"]["name"]:
                # skip Proton default prefix
                continue

            if _runner is None:
                logging.warning(f"A Steam prefix was found, but there is no Proton for it: {_dir_name}, skipping…")
                continue

            _conf = Samples.config.copy()
            _conf["Name"] = _acf["AppState"]["name"]
            _conf["Environment"] = "Steam"
            _conf["CompatData"] = _dir_name
            _conf["Path"] = os.path.join(_path, "pfx")
            _conf["Runner"] = _runner[0]
            _conf["RunnerPath"] = _runner[1]
            _conf["WorkingDir"] = os.path.join(_conf["Path"], "drive_c")
            _conf["Creation_Date"] = _creation_date
            _conf["Update_Date"] = datetime.fromtimestamp(int(_acf["AppState"]["LastUpdated"])) \
                .strftime("%Y-%m-%d %H:%M:%S.%f")

            # Launch options
            _conf["Parameters"]["mangohud"] = "mangohud" in _launch_options["command"]
            _conf["Parameters"]["gamemode"] = "gamemode" in _launch_options["command"]
            _conf["Environment_Variables"] = _launch_options["env_vars"]
            for p in _launch_options["env_params"]:
                _conf["Parameters"][p] = _launch_options["env_params"][p]

            prefixes[_dir_name] = _conf

        return prefixes

    def update_bottles(self):
        prefixes = self.list_prefixes()

        with contextlib.suppress(FileNotFoundError):
            shutil.rmtree(Paths.steam)  # generate new configs at start

        for prefix in prefixes.items():
            _name, _conf = prefix
            _bottle = os.path.join(Paths.steam, _conf["CompatData"])

            os.makedirs(_bottle, exist_ok=True)

            with open(os.path.join(_bottle, "bottle.yml"), "w") as f:
                yaml.dump(_conf, f)

    def get_app_config(self, prefix: str) -> dict:
        _fail_msg = f"Fail to get app config from Steam for: {prefix}"

        if len(self.localconfig) == 0:
            logging.warning(_fail_msg)
            return {}

        apps = self.localconfig.get("UserLocalConfigStore", {}) \
            .get("Software", {}) \
            .get("Valve", {}) \
            .get("Steam", {})
        apps = apps.get("apps") if apps.get("apps") else apps.get("Apps")

        if len(apps) == 0 or prefix not in apps:
            logging.warning(_fail_msg)
            return {}

        return apps[prefix]

    def get_launch_options(self, prefix: str, app_conf: dict = None) -> {}:
        if app_conf is None:
            app_conf = self.get_app_config(prefix)

        launch_options = app_conf.get("LaunchOptions", "")
        _fail_msg = f"Fail to get launch options from Steam for: {prefix}"
        prefix, args = "", ""
        env_vars = {}
        res = {
            "command": "",
            "args": "",
            "env_vars": {},
            "env_params": {}
        }

        if len(launch_options) == 0:
            logging.debug(_fail_msg)
            return res

        if "%command%" in launch_options:
            _c = launch_options.split("%command%")
            prefix = _c[0] if len(_c) > 0 else ""
            args = _c[1] if len(_c) > 1 else ""
        else:
            args = launch_options

        try:
            prefix = shlex.split(prefix.strip())
        except ValueError:
            prefix = prefix.split(shlex.quote(prefix.strip()))

        for p in prefix.copy():
            if "=" in p:
                k, v = p.split("=", 1)
                v = shlex.quote(v) if " " in v else v
                env_vars[k] = v
                prefix.remove(p)

        command = " ".join(prefix)
        res = {
            "command": command,
            "args": args,
            "env_vars": env_vars,
            "env_params": {}
        }
        tmp_env_vars = res["env_vars"].copy()

        for e in tmp_env_vars:
            if e in Samples.bottles_to_steam_relations:
                k, v = Samples.bottles_to_steam_relations[e]
                if v is None:
                    v = tmp_env_vars[e]
                res["env_params"][k] = v
                del res["env_vars"][e]

        return res

    # noinspection PyTypeChecker
    def set_launch_options(self, prefix: str, options: dict):
        original_launch_options = self.get_launch_options(prefix)
        _fail_msg = f"Fail to set launch options for: {prefix}"

        if 0 in [len(self.localconfig), len(original_launch_options)]:
            logging.warning(_fail_msg)
            return

        command = options.get("command", "")
        env_vars = options.get("env_vars", {})

        if len(env_vars) > 0:
            for k, v in env_vars.items():
                v = shlex.quote(v) if " " in v else v
                original_launch_options["env_vars"][k] = v

        launch_options = ""

        for e, v in original_launch_options["env_vars"].items():
            launch_options += f"{e}={v} "
        launch_options += f"{command} %command% {original_launch_options['args']}"

        try:
            self.localconfig["UserLocalConfigStore"]["Software"]["Valve"]["Steam"]["apps"][prefix]["LaunchOptions"] \
                = launch_options
        except (KeyError, TypeError):
            self.localconfig["UserLocalConfigStore"]["Software"]["Valve"]["Steam"]["Apps"][prefix]["LaunchOptions"] \
                = launch_options

        self.save_local_config(self.localconfig)

    # noinspection PyTypeChecker
    def del_launch_option(self, prefix: str, key_type: str, key: str):
        original_launch_options = self.get_launch_options(prefix)
        key_types = ["env_vars", "command"]
        _fail_msg = f"Fail to delete a launch option for: {prefix}"

        if 0 in [len(self.localconfig), len(original_launch_options)]:
            logging.warning(_fail_msg)
            return

        if key_type not in key_types:
            logging.warning(_fail_msg + f"\nKey type: {key_type} is not valid")
            return

        if key_type == "env_vars":
            if key in original_launch_options["env_vars"]:
                del original_launch_options["env_vars"][key]
        elif key_type == "command":
            if key in original_launch_options["command"]:
                original_launch_options["command"] = original_launch_options["command"].replace(key, "")

        launch_options = ""

        for e, v in original_launch_options["env_vars"].items():
            launch_options += f"{e}={v} "

        launch_options += f"{original_launch_options['command']} %command% {original_launch_options['args']}"
        try:
            self.localconfig["UserLocalConfigStore"]["Software"]["Valve"]["Steam"]["apps"][prefix]["LaunchOptions"] \
                = launch_options
        except (KeyError, TypeError):
            self.localconfig["UserLocalConfigStore"]["Software"]["Valve"]["Steam"]["Apps"][prefix]["LaunchOptions"] \
                = launch_options

        self.save_local_config(self.localconfig)

    def update_bottle(self, config: dict) -> dict:
        pfx = config.get("CompatData")
        launch_options = self.get_launch_options(pfx)
        _fail_msg = f"Fail to update bottle for: {pfx}"

        args = launch_options.get("args", "")
        if isinstance(args, dict) or args == "{}":
            args = ""

        winecmd = WineCommand(config, "%command%", arguments=args)
        command = winecmd.get_cmd("%command%", return_steam_cmd=True)
        env_vars = winecmd.get_env(launch_options["env_vars"], return_steam_env=True)

        if "%command%" in command:
            command, _args = command.split("%command%")
            args = args + " " + _args

        options = {
            "command": command,
            "args": args,
            "env_vars": env_vars
        }
        self.set_launch_options(pfx, options)
        self.config = config
        return config

    @staticmethod
    def launch_app(prefix: str, window: Gtk.Window):
        logging.info(f"Launching AppID {prefix} with Steam")
        uri = f"steam://rungameid/{prefix}"
        Gtk.show_uri(window, uri, Gdk.CURRENT_TIME)

    def add_shortcut(self, program_name: str, program_path: str):
        logging.info(f"Adding shortcut for {program_name}")
        cmd = "xdg-open"
        args = "bottles:run/'{0}'/'{1}'"

        if self.userdata_path is None:
            logging.warning("Userdata path is not set")
            return Result(False)
        
        confs = glob(os.path.join(self.userdata_path, "*/config/"))
        shortcut = {
            "AppName": program_name,
            "Exe": cmd,
            "StartDir": ManagerUtils.get_bottle_path(self.config),
            "icon": ManagerUtils.extract_icon(self.config, program_name, program_path),
            "ShortcutPath": "",
            "LaunchOptions": args.format(self.config["Path"], program_name),
            "IsHidden": 0,
            "AllowDesktopConfig": 1,
            "AllowOverlay": 1,
            "OpenVR": 0,
            "Devkit": 0,
            "DevkitGameID": "",
            "DevkitOverrideAppID": "",
            "LastPlayTime": 0,
            "tags": {"0": "Bottles"}
        }

        for c in confs:
            _shortcuts = {}
            _existing = {}

            if os.path.exists(os.path.join(c, "shortcuts.vdf")):
                with open(os.path.join(c, "shortcuts.vdf"), "rb", errors='replace') as f:
                    try:
                        _existing = vdf.binary_loads(f.read()).get("shortcuts", {})
                    except:
                        continue

            _all = list(_existing.values()) + [shortcut]
            _shortcuts = {"shortcuts": {str(i): s for i, s in enumerate(_all)}}

            with open(os.path.join(c, "shortcuts.vdf"), "wb") as f:
                f.write(vdf.binary_dumps(_shortcuts))

        logging.info(f"Added shortcut for {program_name}")
        return Result(True)<|MERGE_RESOLUTION|>--- conflicted
+++ resolved
@@ -149,16 +149,8 @@
         if self.localconfig_path is None:
             return {}
 
-<<<<<<< HEAD
-        with open(self.localconfig_path, "br") as f:
-            try:
-                data = SteamUtils.parse_acf(f.read().decode('utf-8'))
-            except UnicodeDecodeError:
-                data = SteamUtils.parse_acf(f.read().decode('latin-1'))
-=======
         with open(self.localconfig_path, "r", errors='replace') as f:
             data = SteamUtils.parse_acf(f.read())
->>>>>>> 2fa2cf5d
 
         if data is None:
             logging.warning(f"Could not parse localconfig.vdf")
