--- conflicted
+++ resolved
@@ -120,11 +120,8 @@
                         break
 
                     c.close()
-<<<<<<< HEAD
-=======
                 else:
                     logging.error(f"Could not get index for {repo} repository")
->>>>>>> 2fa2cf5d
 
             thread = RunAsync(query, repo=repo, data=data)
             threads.append(thread)
