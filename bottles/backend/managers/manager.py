# manager.py
#
# Copyright 2022 brombinmirko <send@mirko.pm>
#
# This program is free software: you can redistribute it and/or modify
# it under the terms of the GNU General Public License as published by
# the Free Software Foundation, in version 3 of the License.
#
# This program is distributed in the hope that it will be useful,
# but WITHOUT ANY WARRANTY; without even the implied warranty of
# MERCHANTABILITY or FITNESS FOR A PARTICULAR PURPOSE.  See the
# GNU General Public License for more details.
#
# You should have received a copy of the GNU General Public License
# along with this program.  If not, see <http://www.gnu.org/licenses/>.
#

import os
import hashlib
import subprocess
import random
import time
import uuid
from bottles.backend.utils import yaml
import shutil
import fnmatch
import contextlib
from glob import glob
from datetime import datetime
from gettext import gettext as _
from typing import Union, NewType, Any, List
from gi.repository import GLib

from bottles.backend.logger import Logger
from bottles.backend.runner import Runner
from bottles.backend.models.result import Result
from bottles.backend.models.samples import Samples
from bottles.backend.globals import Paths, done_fetching
from bottles.backend.managers.journal import JournalManager, JournalSeverity
from bottles.backend.managers.template import TemplateManager
from bottles.backend.managers.versioning import VersioningManager
from bottles.backend.managers.repository import RepositoryManager
from bottles.backend.managers.component import ComponentManager
from bottles.backend.managers.installer import InstallerManager
from bottles.backend.managers.dependency import DependencyManager
from bottles.backend.managers.steam import SteamManager
from bottles.backend.managers.epicgamesstore import EpicGamesStoreManager
from bottles.backend.managers.ubisoftconnect import UbisoftConnectManager
from bottles.backend.utils.file import FileUtils
from bottles.backend.utils.lnk import LnkUtils
from bottles.backend.utils.manager import ManagerUtils
from bottles.backend.utils.generic import sort_by_version
from bottles.backend.utils.decorators import cache
from bottles.backend.managers.importer import ImportManager
from bottles.backend.dlls.dxvk import DXVKComponent
from bottles.backend.dlls.vkd3d import VKD3DComponent
from bottles.backend.dlls.nvapi import NVAPIComponent
from bottles.backend.dlls.latencyflex import LatencyFleXComponent
from bottles.backend.wine.uninstaller import Uninstaller
from bottles.backend.wine.wineboot import WineBoot
from bottles.backend.wine.wineserver import WineServer
from bottles.backend.wine.reg import Reg
from bottles.backend.wine.regkeys import RegKeys
from bottles.backend.wine.winepath import WinePath
from bottles.frontend.utils.threading import RunAsync

from bottles.frontend.utils.threading import RunAsync

logging = Logger()


class Manager:
    """
    This is the core of Bottles, everything starts from here. There should
    be only one instance of this class, as it checks for the existence of
    the bottles' directories and creates them if they don't exist. Also
    check for components, dependencies, and installers so this check should
    not be performed every time the manager is initialized.

    NOTE: This class is under heavy-refactoring, so close your eyes
          and enjoy °L°
    """

    # component lists
    runtimes_available = []
    winebridge_available = []
    runners_available = []
    dxvk_available = []
    vkd3d_available = []
    nvapi_available = []
    latencyflex_available = []
    local_bottles = {}
    supported_runtimes = {}
    supported_winebridge = {}
    supported_wine_runners = {}
    supported_proton_runners = {}
    supported_dxvk = {}
    supported_vkd3d = {}
    supported_nvapi = {}
    supported_latencyflex = {}
    supported_dependencies = {}
    supported_installers = {}

    def __init__(self, window, is_cli=False, repo_fn_update=None, **kwargs):
        super().__init__(**kwargs)

        times = {"start": time.time()}

        # common variables
        self.window = window
        self.settings = window.settings
        self.utils_conn = window.utils_conn
        self.is_cli = is_cli
        _offline = not window.utils_conn.check_connection()

        self.repository_manager = RepositoryManager(repo_fn_update)
        times["RepositoryManager"] = time.time()

        self.versioning_manager = VersioningManager(window, self)
        times["VersioningManager"] = time.time()

        def component_fetch_done():
            RunAsync(self.organize_components, callback=done_fetching("components"))
            RunAsync(self.__clear_temp)
            
        def installer_fetch_done():
            RunAsync(self.organize_installers, callback=done_fetching("installers"))
        
        def dependency_fetch_done():
            RunAsync(self.organize_dependencies, callback=done_fetching("dependencies"))
            
        self.component_manager = ComponentManager(self, _offline, component_fetch_done)
<<<<<<< HEAD
        times["ComponentManager"] = time.time()

        self.installer_manager = InstallerManager(self, _offline, installer_fetch_done)
        times["InstallerManager"] = time.time()

        self.dependency_manager = DependencyManager(self, _offline, dependency_fetch_done)
        times["DependencyManager"] = time.time()
=======

        self.installer_manager = InstallerManager(self, _offline, installer_fetch_done)

        self.dependency_manager = DependencyManager(self, _offline, dependency_fetch_done)
>>>>>>> aa7ec6ae

        self.import_manager = ImportManager(self)
        times["ImportManager"] = time.time()

        self.steam_manager = SteamManager()
        times["SteamManager"] = time.time()

        if not is_cli:
            times.update(self.checks(install_latest=False, first_run=True).data)
        else:
            logging.set_silent()

        if "BOOT_TIME" in os.environ:
            _temp_times = times.copy()
            last = 0
            times_str = "Boot times:"
            for f, t in _temp_times.items():
                if last == 0:
                    last = int(round(t))
                    continue
                t = int(round(t))
                times_str += f"\n\t - {f} took: {t - last}s"
                last = t
            logging.info(times_str)

    def checks(self, install_latest=False, first_run=False) -> Result:
        logging.info("Performing Bottles checks…")

        rv = Result(status=True, data={})

        self.check_app_dirs()
        rv.data["check_app_dirs"] = time.time()

        self.check_dxvk(install_latest) or rv.set_status(False)
        rv.data["check_dxvk"] = time.time()

        self.check_vkd3d(install_latest) or rv.set_status(False)
        rv.data["check_vkd3d"] = time.time()

        self.check_nvapi(install_latest) or rv.set_status(False)
        rv.data["check_nvapi"] = time.time()

        self.check_latencyflex(install_latest) or rv.set_status(False)
        rv.data["check_latencyflex"] = time.time()

        self.check_runtimes(install_latest) or rv.set_status(False)
        rv.data["check_runtimes"] = time.time()

<<<<<<< HEAD
        self.check_winebridge(install_latest) or rv.set_status(False)
        rv.data["check_winebridge"] = time.time()

        self.check_runners(install_latest) or rv.set_status(False)
        rv.data["check_runners"] = time.time()

=======
>>>>>>> aa7ec6ae
        if not first_run:
            # Those can be run async as they do not do UI update
            RunAsync(self.organize_dependencies)
            RunAsync(self.organize_installers)

        self.check_bottles()
        rv.data["check_bottles"] = time.time()

        return rv

    def __clear_temp(self, force: bool = False):
        """Clears the temp directory if user setting allows it. Use the force
        parameter to force clearing the directory.
        """
        if self.settings.get_boolean("temp") or force:
            try:
                shutil.rmtree(Paths.temp)
                os.makedirs(Paths.temp, exist_ok=True)
                logging.info("Temp directory cleaned successfully!")
            except FileNotFoundError:
                self.check_app_dirs()

    def update_bottles(self, silent: bool = False):
        """Checks for new bottles and update the list view.
        TODO: list view should not be updated by the backend"""
        self.check_bottles(silent)
        with contextlib.suppress(AttributeError):
            self.window.page_list.update_bottles()

    def check_app_dirs(self):
        """
        Checks for the existence of the bottles' directories, and creates them
        if they don't exist.
        """
        if not os.path.isdir(Paths.runners):
            logging.info("Runners path doesn't exist, creating now.")
            os.makedirs(Paths.runners, exist_ok=True)

        if not os.path.isdir(Paths.runtimes):
            logging.info("Runtimes path doesn't exist, creating now.")
            os.makedirs(Paths.runtimes, exist_ok=True)

        if not os.path.isdir(Paths.winebridge):
            logging.info("WineBridge path doesn't exist, creating now.")
            os.makedirs(Paths.winebridge, exist_ok=True)

        if not os.path.isdir(Paths.bottles):
            logging.info("Bottles path doesn't exist, creating now.")
            os.makedirs(Paths.bottles, exist_ok=True)

        if self.settings.get_boolean("steam-proton-support") and self.steam_manager.is_steam_supported:
            if not os.path.isdir(Paths.steam):
                logging.info("Steam path doesn't exist, creating now.")
                os.makedirs(Paths.steam, exist_ok=True)

        if not os.path.isdir(Paths.dxvk):
            logging.info("Dxvk path doesn't exist, creating now.")
            os.makedirs(Paths.dxvk, exist_ok=True)

        if not os.path.isdir(Paths.vkd3d):
            logging.info("Vkd3d path doesn't exist, creating now.")
            os.makedirs(Paths.vkd3d, exist_ok=True)

        if not os.path.isdir(Paths.nvapi):
            logging.info("Nvapi path doesn't exist, creating now.")
            os.makedirs(Paths.nvapi, exist_ok=True)

        if not os.path.isdir(Paths.templates):
            logging.info("Templates path doesn't exist, creating now.")
            os.makedirs(Paths.templates, exist_ok=True)

        if not os.path.isdir(Paths.temp):
            logging.info("Temp path doesn't exist, creating now.")
            os.makedirs(Paths.temp, exist_ok=True)

        if not os.path.isdir(Paths.latencyflex):
            logging.info("LatencyFlex path doesn't exist, creating now.")
            os.makedirs(Paths.latencyflex, exist_ok=True)

    def organize_components(self):
        """Get components catalog and organizes into supported_ lists."""
        catalog = self.component_manager.fetch_catalog()
        if len(catalog) == 0:
            logging.info("No components found.")
            return

        self.supported_wine_runners = catalog["wine"]
        self.supported_proton_runners = catalog["proton"]
        self.supported_runtimes = catalog["runtimes"]
        self.supported_winebridge = catalog["winebridge"]
        self.supported_dxvk = catalog["dxvk"]
        self.supported_vkd3d = catalog["vkd3d"]
        self.supported_nvapi = catalog["nvapi"]
        self.supported_latencyflex = catalog["latencyflex"]

    def organize_dependencies(self):
        """Organizes dependencies into supported_dependencies."""
        catalog = self.dependency_manager.fetch_catalog()
        if len(catalog) == 0:
            logging.info("No dependencies found!")
            return

        self.supported_dependencies = catalog

    def organize_installers(self):
        """Organizes installers into supported_installers."""
        catalog = self.installer_manager.fetch_catalog()
        if len(catalog) == 0:
            logging.info("No installers found!")
            return

        self.supported_installers = catalog

    def remove_dependency(self, config: dict, dependency: list):
        """Uninstall a dependency and remove it from the bottle config."""
        dependency = dependency[0]
        logging.info(f"Removing {dependency} dependency from {config['Name']}")
        uninstallers = config.get("Uninstallers", [])

        # run dependency uninstaller if available
        if dependency in uninstallers:
            uninstaller = uninstallers[dependency]
            Uninstaller(config).from_name(uninstaller)

        # remove dependency from bottle configuration
        if dependency in config["Installed_Dependencies"]:
            config["Installed_Dependencies"].remove(dependency)

        self.update_config(
            config,
            key="Installed_Dependencies",
            value=config["Installed_Dependencies"]
        )
        return Result(
            status=True,
            data={"removed": True}
        )

    def check_runners(self, install_latest: bool = True) -> bool:
        """
        Check for available runners (both system and Bottles) and install
        the latest version if install_latest is True. It also masks the
        winemenubuilder tool.
        """
        runners = glob(f"{Paths.runners}/*/")
        self.runners_available = []

        # lock winemenubuilder.exe
        for runner in runners:
            winemenubuilder_paths = [
                f"{runner}lib64/wine/x86_64-windows/winemenubuilder.exe",
                f"{runner}lib/wine/x86_64-windows/winemenubuilder.exe",
                f"{runner}lib32/wine/i386-windows/winemenubuilder.exe",
                f"{runner}lib/wine/i386-windows/winemenubuilder.exe",
            ]
            for winemenubuilder in winemenubuilder_paths:
                if winemenubuilder.startswith("Proton"):
                    continue
                if os.path.isfile(winemenubuilder):
                    os.rename(winemenubuilder, f"{winemenubuilder}.lock")

        # check system wine
        if shutil.which("wine") is not None:
            '''
            If the Wine command is available, get the runner version
            and add it to the runners_available list.
            '''
            version = subprocess.Popen(
                "wine --version",
                stdout=subprocess.PIPE,
                shell=True
            ).communicate()[0].decode("utf-8")
            version = "sys-" + version.split("\n")[0].split(" ")[0]
            self.runners_available.append(version)

        # check bottles runners
        for runner in runners:
            _runner = os.path.basename(os.path.normpath(runner))
            self.runners_available.append(_runner)

        if len(self.runners_available) > 0:
            logging.info("Runners found:\n - {0}".format("\n - ".join(self.runners_available)))

        tmp_runners = [x for x in self.runners_available if not x.startswith('sys-')]

        if len(tmp_runners) == 0 and install_latest:
            logging.warning("No managed runners found.")

            if self.utils_conn.check_connection():
                # if connected, install the latest runner from repository
                try:
                    if not self.window.settings.get_boolean("release-candidate"):
                        tmp_runners = []
                        for runner in self.supported_wine_runners.items():
                            if runner[1]["Channel"] not in ["rc", "unstable"]:
                                tmp_runners.append(runner)
                        runner_name = next(iter(tmp_runners))[0]
                    else:
                        tmp_runners = self.supported_wine_runners
                        runner_name = next(iter(tmp_runners))
                    self.component_manager.install("runner", runner_name)
                except StopIteration:
                    return False
            else:
                return False

        self.runners_available = sorted(self.runners_available, reverse=True)
        return True

    def check_runtimes(self, install_latest: bool = True) -> bool:
        self.runtimes_available = []
        if "FLATPAK_ID" in os.environ:
            self.runtimes_available = ["flatpak-managed"]
            return True

        runtimes = os.listdir(Paths.runtimes)

        if len(runtimes) == 0:
            if install_latest and self.utils_conn.check_connection():
                logging.warning("No runtime found.")
                try:
                    version = next(iter(self.supported_runtimes))
                    return self.component_manager.install("runtime", version)
                except StopIteration:
                    return False
            return False

        runtime = runtimes[0]  # runtimes cannot be more than one
        manifest = os.path.join(Paths.runtimes, runtime, "manifest.yml")

        if os.path.exists(manifest):
            with open(manifest, "r") as f:
                data = yaml.load(f)
                version = data.get("version")
                if version:
                    version = f"runtime-{version}"
                    self.runtimes_available = [version]
                    return True
        return False

    def check_winebridge(self, install_latest: bool = True, update: bool = False) -> bool:
        self.winebridge_available = []
        winebridge = os.listdir(Paths.winebridge)

        if len(winebridge) == 0 or update:
            if install_latest and self.utils_conn.check_connection():
                logging.warning("No WineBridge found.")
                try:
                    version = next(iter(self.supported_winebridge))
                    self.component_manager.install("winebridge", version)
                    self.winebridge_available = [version]
                    return True
                except StopIteration:
                    return False
            return False

        version_file = os.path.join(Paths.winebridge, "VERSION")
        if os.path.exists(version_file):
            with open(version_file, "r") as f:
                version = f.read().strip()
                if version:
                    self.winebridge_available = [f"winebridge-{version}"]
                    return True
        return False

    def check_dxvk(self, install_latest: bool = True) -> bool:
        res = self.__check_component("dxvk", install_latest)
        if res:
            self.dxvk_available = res
        return res is not False

    def check_vkd3d(self, install_latest: bool = True) -> bool:
        res = self.__check_component("vkd3d", install_latest)
        if res:
            self.vkd3d_available = res
        return res is not False

    def check_nvapi(self, install_latest: bool = True) -> bool:
        res = self.__check_component("nvapi", install_latest)
        if res:
            self.nvapi_available = res
        return res is not False

    def check_latencyflex(self, install_latest: bool = True) -> bool:
        res = self.__check_component("latencyflex", install_latest)
        if res:
            self.latencyflex_available = res
        return res is not False

    def __check_component(self, component_type: str, install_latest: bool = True) -> Union[bool, list]:
        components = {
            "dxvk": {
                "available": self.dxvk_available,
                "supported": self.supported_dxvk,
                "path": Paths.dxvk
            },
            "vkd3d": {
                "available": self.vkd3d_available,
                "supported": self.supported_vkd3d,
                "path": Paths.vkd3d
            },
            "nvapi": {
                "available": self.nvapi_available,
                "supported": self.supported_nvapi,
                "path": Paths.nvapi
            },
            "latencyflex": {
                "available": self.latencyflex_available,
                "supported": self.supported_latencyflex,
                "path": Paths.latencyflex
            },
            "runtime": {
                "available": self.runtimes_available,
                "supported": self.supported_runtimes,
                "path": Paths.runtimes
            }
        }

        if component_type not in components:
            logging.warning(f"Unknown component type found: {component_type}")
            raise ValueError("Component type not supported.")

        component = components[component_type]
        component["available"] = os.listdir(component["path"])

        if len(component["available"]) > 0:
            logging.info("{0}s found:\n - {1}".format(
                component_type.capitalize(),
                "\n - ".join(component["available"])
            ))

        if len(component["available"]) == 0 and install_latest:
            logging.warning(f"No {component_type} found.")

            if self.utils_conn.check_connection():
                # if connected, install the latest component from repository
                try:
                    component_version = next(iter(component["supported"]))
                    self.component_manager.install(component_type, component_version)
                    component["available"] = [component_version]
                except StopIteration:
                    return False
            else:
                return False

        try:
            return sort_by_version(component["available"])
        except ValueError:
            return sorted(component["available"], reverse=True)

    def get_programs(self, config: dict) -> list:
        """
        Get the list of programs (both from the drive and the user defined
        in the bottle configuration file).
        """
        if config is None:
            return []

        bottle = ManagerUtils.get_bottle_path(config)
        winepath = WinePath(config)
        results = glob(
            f"{bottle}/drive_c/users/*/Desktop/*.lnk",
            recursive=True
        )
        results += glob(
            f"{bottle}/drive_c/users/*/Start Menu/Programs/**/*.lnk",
            recursive=True
        )
        results += glob(
            f"{bottle}/drive_c/ProgramData/Microsoft/Windows/Start Menu/Programs/**/*.lnk",
            recursive=True
        )
        results += glob(
            f"{bottle}/drive_c/users/*/AppData/Roaming/Microsoft/Windows/Start Menu/Programs/**/*.lnk",
            recursive=True
        )
        installed_programs = []
        ignored_patterns = [
            "*installer*",
            "*unins*",
            "*setup*",
            "*debug*",
            "*report*",
            "*crash*",
            "*err*",
            "_*",
            "start",
            "OriginEr",
            "*website*",
            "*web site*",
            "*user_manual*"
        ]
        found = []
        ext_programs = config.get("External_Programs")

        '''
        Process External_Programs
        '''
        for program in ext_programs:
            _program = ext_programs[program]
            found.append(_program["executable"] )
            if winepath.is_windows(_program["path"]):
                program_folder = ManagerUtils.get_exe_parent_dir(config, _program["path"])
            else:
                program_folder = os.path.dirname(_program["path"])
            installed_programs.append({
                "executable": _program["executable"],
                "arguments": _program.get("arguments", ""),
                "name": _program["name"],
                "path": _program["path"],
                "folder": _program.get("folder", program_folder),
                "icon": "com.usebottles.bottles-program",
                "script": _program.get("script"),
                "dxvk": _program.get("dxvk", config["Parameters"]["dxvk"]),
                "vkd3d": _program.get("vkd3d", config["Parameters"]["vkd3d"]),
                "dxvk_nvapi": _program.get("dxvk_nvapi", config["Parameters"]["dxvk_nvapi"]),
                "fsr": _program.get("fsr", config["Parameters"]["fsr"]),
                "pulseaudio_latency": _program.get("pulseaudio_latency", config["Parameters"]["pulseaudio_latency"]),
                "virtual_desktop": _program.get("virtual_desktop", config["Parameters"]["virtual_desktop"]),
                "removed": _program.get("removed"),
                "id": _program.get("id")
            })

        for program in results:
            '''
            for each .lnk file, try to get the executable path and
            append it to the installed_programs list with its icon, 
            skip if the path contains the "Uninstall" word.
            '''
            executable_path = LnkUtils.get_data(program)
            if executable_path is None:
                continue
            executable_name = executable_path.split("\\")[-1]
            program_folder = ManagerUtils.get_exe_parent_dir(config, executable_path)
            stop = False

            for pattern in ignored_patterns:
                try:
                    if fnmatch.fnmatch(executable_name.lower(), pattern):
                        stop = True
                        break
                except:  # safe to ignore
                    pass
            if stop:
                continue

            path_check = os.path.join(
                bottle,
                executable_path.replace("C:\\", "drive_c\\").replace("\\", "/")
            )

            if os.path.exists(path_check):
                if executable_name not in found:
                    installed_programs.append({
                        "executable": executable_name,
                        "arguments": "",
                        "name": executable_name.split(".")[0],
                        "path": executable_path,
                        "folder": program_folder,
                        "icon": "com.usebottles.bottles-program",
                        "id": str(uuid.uuid4()),
                        "script": "",
                        "dxvk": config["Parameters"]["dxvk"],
                        "vkd3d": config["Parameters"]["vkd3d"],
                        "dxvk_nvapi": config["Parameters"]["dxvk_nvapi"],
                        "fsr": config["Parameters"]["fsr"],
                        "pulseaudio_latency": config["Parameters"]["pulseaudio_latency"],
                        "virtual_desktop": config["Parameters"]["virtual_desktop"],
                        "auto_discovered": True
                    })
                    found.append(executable_name)
                    
            win_steam_manager = SteamManager(config, is_windows=True)

            if self.window.settings.get_boolean("steam-programs") \
                    and win_steam_manager.is_steam_supported:
                programs_names = [p.get("name", "") for p in installed_programs]
                for app in win_steam_manager.get_installed_apps_as_programs():
                    if app["name"] not in programs_names:
                        installed_programs.append(app)

            if self.window.settings.get_boolean("epic-games") \
                    and EpicGamesStoreManager.is_epic_supported(config):
                programs_names = [p.get("name", "") for p in installed_programs]
                for app in EpicGamesStoreManager.get_installed_games(config):
                    if app["name"] not in programs_names:
                        installed_programs.append(app)

            if self.window.settings.get_boolean("ubisoft-connect") \
                    and UbisoftConnectManager.is_uconnect_supported(config):
                programs_names = [p.get("name", "") for p in installed_programs]
                for app in UbisoftConnectManager.get_installed_games(config):
                    if app["name"] not in programs_names:
                        installed_programs.append(app)

        return installed_programs

    def check_bottles(self, silent: bool = False):
        """
        Check for local bottles and update the local_bottles list.
        Will also mark the broken ones if the configuration file is missing
        """
        bottles = os.listdir(Paths.bottles)

        def process_bottle(bottle):
            _name = bottle
            _bottle = os.path.join(Paths.bottles, bottle)
            _placeholder = os.path.join(_bottle, "placeholder.yml")
            _config = os.path.join(_bottle, "bottle.yml")

            if os.path.exists(_placeholder):
                with open(_placeholder, "r") as f:
                    try:
                        placeholder_yaml = yaml.load(f)
                        if placeholder_yaml.get("Path"):
                            _config = os.path.join(placeholder_yaml.get("Path"), "bottle.yml")
                        else:
                            raise ValueError("Missing Path in placeholder.yml")
                    except (yaml.YAMLError, ValueError):
                        return

            try:
                if not os.path.exists(_config):
                    raise AttributeError
                with open(_config, "r") as f:
                    conf_file_yaml = yaml.load(f)
            except (FileNotFoundError, AttributeError, yaml.YAMLError):
                return

            if conf_file_yaml is None:
                return

            # Clear Run Executable parameters on new session start
            if conf_file_yaml.get("session_arguments"):
                conf_file_yaml["session_arguments"] = ""

            if conf_file_yaml.get("run_in_terminal"):
                conf_file_yaml["run_in_terminal"] = False

            miss_keys = Samples.config.keys() - conf_file_yaml.keys()
            for key in miss_keys:
                logging.warning(f"Key {key} is missing for bottle {_name}, updating…")
                self.update_config(
                    config=conf_file_yaml,
                    key=key,
                    value=Samples.config[key]
                )

            miss_params_keys = Samples.config["Parameters"].keys() - conf_file_yaml["Parameters"].keys()

            for key in miss_params_keys:
                '''
                For each missing key in the bottle configuration, set
                it to the default value.
                '''
                logging.warning(f"Parameters key {key} is missing for bottle {_name}, updating…")
                self.update_config(
                    config=conf_file_yaml,
                    key=key,
                    value=Samples.config["Parameters"][key],
                    scope="Parameters"
                )
            self.local_bottles[conf_file_yaml['Name']] = conf_file_yaml

            for p in [
                os.path.join(_bottle, "cache", "dxvk_state"),
                os.path.join(_bottle, "cache", "gl_shader"),
                os.path.join(_bottle, "cache", "mesa_shader"),
                os.path.join(_bottle, "cache", "vkd3d_shader"),
            ]:
                if not os.path.exists(p):
                    os.makedirs(p)

            for c in os.listdir(_bottle):
                c = str(c)
                if c.endswith(".dxvk-cache"):
                    # NOTE: the following code tries to create the caching directories
                    #       if one or more already exist, it will fail silently as there
                    #       is no need to create them again.
                    try:
                        shutil.move(os.path.join(_bottle, c), os.path.join(_bottle, "cache", "dxvk_state"))
                    except shutil.Error:
                        pass
                elif "vkd3d-proton.cache" in c:
                    try:
                        shutil.move(os.path.join(_bottle, c), os.path.join(_bottle, "cache", "vkd3d_shader"))
                    except shutil.Error:
                        pass
                elif c == "GLCache":
                    try:
                        shutil.move(os.path.join(_bottle, c), os.path.join(_bottle, "cache", "gl_shader"))
                    except shutil.Error:
                        pass

        for b in bottles:
            '''
            For each bottle add the path name to the `local_bottles` variable
            and append the config.
            '''
            process_bottle(b)

        if len(self.local_bottles) > 0 and not silent:
            logging.info("Bottles found:\n - {0}".format("\n - ".join(self.local_bottles)))

        if self.settings.get_boolean("steam-proton-support") \
                and self.steam_manager.is_steam_supported \
                and not self.is_cli:
            self.steam_manager.update_bottles()
            self.local_bottles.update(self.steam_manager.list_prefixes())

    # Update parameters in bottle config
    def update_config(
            self,
            config: dict,
            key: str,
            value: Any,
            scope: str = "",
            remove: bool = False,
            fallback: bool = False
    ) -> Union[Result, dict]:
        """
        Update parameters in bottle config. Use the scope argument to
        update the parameters in the specified scope (e.g. Parameters).
        A new key will be created if another already exists and fallback
        is set to True.
        TODO: move to bottle.py (Bottle manager)
        """
        _name = config.get('Name')
        logging.info(f"Setting Key {key}={value} for bottle {_name}…")

        _config = config
        wineboot = WineBoot(_config)
        wineserver = WineServer(_config)
        bottle_path = ManagerUtils.get_bottle_path(config)

        # Fix pathing error, where space is converted to _ in file name, but not in the path that bottle uses
        # Replace spaces in file path with _ to solve this issue:
        bottle_path_tmp = ""
        for character in bottle_path:
            if character != " ":
                bottle_path_tmp = bottle_path_tmp + character
            else:
                bottle_path_tmp = bottle_path_tmp + "_"
        bottle_path = bottle_path_tmp 

        if key == "sync":
            '''
            Workaround <https://github.com/bottlesdevs/Bottles/issues/916>
            Sync type change requires wineserver restart or wine will fail
            to execute any command.
            '''
            wineboot.kill()
            wineserver.wait()

        if scope != "":
            if remove:
                del config[scope][key]
            elif config[scope].get(key) and fallback:
                config[scope][f"{key}-{uuid.uuid4()}"] = value
            else:
                config[scope][key] = value
        else:
            if remove:
                del config[key]
            elif config.get(key) and fallback:
                config[f"{key}-{uuid.uuid4()}"] = value
            else:
                config[key] = value

        with open(os.path.join(bottle_path, "bottle.yml"), "w") as conf_file:
            yaml.dump(config, conf_file, indent=4)
            conf_file.close()

        config["Update_Date"] = str(datetime.now())

        if config.get("Environment") == "Steam":
            config = self.steam_manager.update_bottle(config)

        return Result(status=True, data={"config": config})

    def create_bottle_from_config(self, config: dict) -> bool:
        """Create a bottle from a config dict."""
        logging.info(f"Creating new {config['Name']} bottle from config…")

        for key in Samples.config.keys():
            '''
            If the key is not in the configuration sample, set it to the
            default value.
            '''
            if key not in config.keys():
                self.update_config(
                    config=config,
                    key=key,
                    value=Samples.config[key]
                )

        if config["Runner"] not in self.runners_available:
            '''
            If the runner is not in the list of available runners, set it
            to latest Soda. If there is no Soda, set it to the
            first one.
            '''
            config["Runner"] = self.get_latest_runner("wine")

        if config["DXVK"] not in self.dxvk_available:
            '''
            If the DXVK is not in the list of available DXVKs, set it to
            highest version.
            '''
            config["DXVK"] = sorted(
                [dxvk for dxvk in self.dxvk_available],
                key=lambda x: x.split("-")[-1]
            )[-1]

        if config["VKD3D"] not in self.vkd3d_available:
            '''
            If the VKD3D is not in the list of available VKD3Ds, set it to
            highest version.
            '''
            config["VKD3D"] = sorted(
                [vkd3d for vkd3d in self.vkd3d_available],
                key=lambda x: x.split("-")[-1]
            )[-1]

        if config["NVAPI"] not in self.nvapi_available:
            '''
            If the NVAPI is not in the list of available NVAPIs, set it to
            highest version.
            '''
            config["NVAPI"] = sorted(
                [nvapi for nvapi in self.nvapi_available],
                key=lambda x: x.split("-")[-1]
            )[-1]

        # create the bottle path
        bottle_path = os.path.join(Paths.bottles, config['Name'])

        if not os.path.exists(bottle_path):
            '''
            If the bottle does not exist, create it, else
            append a random number to the name.
            '''
            os.makedirs(bottle_path)
        else:
            rnd = random.randint(100, 200)
            bottle_path = f"{bottle_path}__{rnd}"
            config["Name"] = f"{config['Name']}__{rnd}"
            config["Path"] = f"{config['Path']}__{rnd}"
            os.makedirs(bottle_path)

        # write the bottle config file
        try:
            with open(os.path.join(bottle_path, "bottle.yml"), "w") as conf_file:
                yaml.dump(config, conf_file, indent=4)
                conf_file.close()
        except (OSError, IOError, yaml.YAMLError, FileNotFoundError, PermissionError) as e:
            logging.error(f"Error writing config file {e}")
            return False

        if config["Parameters"]["dxvk"]:
            '''
            If DXVK is enabled, execute the installation script.
            '''
            self.install_dll_component(config, "dxvk")

        if config["Parameters"]["dxvk_nvapi"]:
            '''
            If NVAPI is enabled, execute the substitution of DLLs.
            '''
            self.install_dll_component(config, "nvapi")

        if config["Parameters"]["vkd3d"]:
            '''
            If the VKD3D parameter is set to True, install it
            in the new bottle.
            '''
            self.install_dll_component(config, "vkd3d")

        for dependency in config["Installed_Dependencies"]:
            '''
            Install each declared dependency in the new bottle.
            '''
            if dependency in self.supported_dependencies.keys():
                dep = [dependency, self.supported_dependencies[dependency]]
                self.dependency_manager.install(config, dep)

        logging.info(f"New bottle from config created: {config['Path']}")
        self.update_bottles(silent=True)
        return True

    def create_bottle(
            self,
            name,
            environment: str,
            path: str = "",
            runner: str = False,
            dxvk: bool = False,
            vkd3d: bool = False,
            nvapi: bool = False,
            latencyflex: bool = False,
            versioning: bool = False,
            sandbox: bool = False,
            fn_logger: callable = None,
            arch: str = "win64",
            custom_environment: str = None
    ):
        """
        Create a new bottle from the given arguments.
        TODO: will be replaced by the BottleBuilder class.
        """
        def log_update(message):
            if fn_logger:
                GLib.idle_add(fn_logger, message)

        # check for essential components
        check_attempts = 0

        def components_check():
            nonlocal check_attempts

            if check_attempts > 2:
                logging.error("Fail to install components, tried 3 times.", jn=True)
                log_update(_("Fail to install components, tried 3 times."))
                return False

            if 0 in [
                len(self.runners_available),
                len(self.dxvk_available),
                len(self.vkd3d_available),
                len(self.nvapi_available),
                len(self.latencyflex_available)
            ]:
                logging.error("Missing essential components. Installing…")
                log_update(_("Missing essential components. Installing…"))
                self.check_runners()
                self.check_dxvk()
                self.check_vkd3d()
                self.check_nvapi()
                self.check_latencyflex()
                self.organize_components()

                check_attempts += 1
                return components_check()

            return True

        if not components_check():
            return Result(False)

        # default components versions if not specified
        if not runner:
            # if no runner is specified, use the first one from available
            runner = self.get_latest_runner()
        runner_name = runner

        if not dxvk:
            # if no dxvk is specified, use the first one from available
            dxvk = self.dxvk_available[0]
        dxvk_name = dxvk

        if not vkd3d:
            # if no vkd3d is specified, use the first one from available
            vkd3d = self.vkd3d_available[0]
        vkd3d_name = vkd3d

        if not nvapi:
            # if no nvapi is specified, use the first one from available
            nvapi = self.nvapi_available[0]
        nvapi_name = nvapi

        if not latencyflex:
            # if no latencyflex is specified, use the first one from available
            latencyflex = self.latencyflex_available[0]
        latencyflex_name = latencyflex

        # define bottle parameters
        bottle_name = name
        bottle_name_path = bottle_name.replace(" ", "-")

        # get bottle path
        if path == "":
            # if no path is specified, use the name as path
            bottle_custom_path = False
            bottle_complete_path = os.path.join(Paths.bottles, bottle_name_path)
        else:
            bottle_custom_path = True
            bottle_complete_path = os.path.join(path, bottle_name_path)

        # if another bottle with same path exists, append a random number
        if os.path.exists(bottle_complete_path):
            '''
            if bottle path already exists, create a new one
            using the name and a random number.
            '''
            rnd = random.randint(100, 200)
            bottle_name_path = f"{bottle_name_path}__{rnd}"
            bottle_complete_path = f"{bottle_complete_path}__{rnd}"

        # define registers that should be awaited
        reg_files = [
            os.path.join(bottle_complete_path, "system.reg"),
            os.path.join(bottle_complete_path, "user.reg"),
        ]

        # create the bottle directory
        try:
            os.makedirs(bottle_complete_path)
        except:
            logging.error(f"Failed to create bottle directory: {bottle_complete_path}", jn=True)
            log_update(_("Failed to create bottle directory."))
            return Result(False)

        if bottle_custom_path:
            placeholder_dir = os.path.join(Paths.bottles, bottle_name_path)
            try:
                os.makedirs(placeholder_dir)
                with open(os.path.join(placeholder_dir, "placeholder.yml"), "w") as f:
                    placeholder = {"Path": bottle_complete_path}
                    f.write(yaml.dump(placeholder))
            except:
                logging.error(f"Failed to create placeholder directory/file at: {placeholder_dir}", jn=True)
                log_update(_("Failed to create placeholder directory/file."))
                return Result(False)

        # generate bottle configuration
        logging.info("Generating bottle configuration…")
        log_update(_("Generating bottle configuration…"))
        config = Samples.config
        config["Name"] = bottle_name
        config["Arch"] = arch
        config["Runner"] = runner_name
        config["DXVK"] = dxvk_name
        config["VKD3D"] = vkd3d_name
        config["NVAPI"] = nvapi_name
        config["LatencyFleX"] = latencyflex_name
        config["Path"] = bottle_name_path
        if path != "":
            config["Path"] = bottle_complete_path
        config["Custom_Path"] = bottle_custom_path
        config["Environment"] = environment.capitalize()
        config["Creation_Date"] = str(datetime.now())
        config["Update_Date"] = str(datetime.now())
        if versioning:
            config["Versioning"] = True

        # get template
        template = TemplateManager.get_env_template(environment)
        template_updated = False
        if template:
            log_update(_("Template found, applying…"))
            TemplateManager.unpack_template(template, config)
            config["Installed_Dependencies"] = template["config"]["Installed_Dependencies"]
            config["Uninstallers"] = template["config"]["Uninstallers"]

        # initialize wineprefix
        reg = Reg(config)
        rk = RegKeys(config)
        wineboot = WineBoot(config)
        wineserver = WineServer(config)

        # execute wineboot on the bottle path
        log_update(_("The Wine config is being updated…"))
        wineboot.init()
        log_update(_("Wine config updated!"))

        if "FLATPAK_ID" in os.environ or sandbox:
            '''
            If running as Flatpak, or sandbox flag is set to True, unlink home 
            directories and make them as folders.
            '''
            if "FLATPAK_ID":
                log_update(_("Running as Flatpak, sandboxing userdir…"))
            if sandbox:
                log_update(_("Sandboxing userdir…"))
                
            userdir = f"{bottle_complete_path}/drive_c/users"
            if os.path.exists(userdir):
                # userdir may not exists when unpacking a template, safely
                # ignore as it will be created on first winebot.
                links = []
                for user in os.listdir(userdir):
                    _user_dir = os.path.join(userdir, user)

                    if os.path.isdir(_user_dir):
                        for _dir in os.listdir(_user_dir):
                            _dir_path = os.path.join(_user_dir, _dir)
                            if os.path.islink(_dir_path):
                                links.append(_dir_path)
                        
                        _documents_dir = os.path.join(_user_dir, "Documents")
                        if os.path.isdir(_documents_dir):
                            for _dir in os.listdir(_documents_dir):
                                _dir_path = os.path.join(_documents_dir, _dir)
                                if os.path.islink(_dir_path):
                                    links.append(_dir_path)

                        _win_dir = os.path.join(_user_dir, "AppData", "Roaming", "Microsoft", "Windows")
                        if os.path.isdir(_win_dir):
                            for _dir in os.listdir(_win_dir):
                                _dir_path = os.path.join(_win_dir, _dir)
                                if os.path.islink(_dir_path):
                                    links.append(_dir_path)
                
                for link in links:
                    with contextlib.suppress(IOError, OSError):
                        os.unlink(link)
                        os.makedirs(link)

        # wait for registry files to be created
        FileUtils.wait_for_files(reg_files)

        # apply Windows version
        if not template and not custom_environment:
            logging.info("Setting Windows version…")
            log_update(_("Setting Windows version…"))
            if "soda" not in runner_name.lower() \
                    and "caffe" not in runner_name.lower():  # Caffe/Soda came with win10 by default
                rk.set_windows(config["Windows"])
                wineboot.update()

            FileUtils.wait_for_files(reg_files)

            # apply CMD settings
            logging.info("Setting CMD default settings…")
            log_update(_("Apply CMD default settings…"))
            rk.apply_cmd_settings()
            wineboot.update()

            FileUtils.wait_for_files(reg_files)

            # blacklisting processes
            logging.info("Optimizing environment…")
            log_update(_("Optimizing environment…"))
            _blacklist_dll = ["winemenubuilder.exe", "mshtml"]  # avoid gecko, mono popups
            for _dll in _blacklist_dll:
                reg.add(
                    key="HKEY_CURRENT_USER\\Software\\Wine\\DllOverrides",
                    value=_dll,
                    data=""
                )

        # apply environment configuration
        logging.info(f"Applying environment: [{environment}]…")
        log_update(_("Applying environment: {0}…").format(environment))
        env = None

        if environment.lower() not in ["custom"]:
            env = Samples.environments[environment.lower()]
        elif custom_environment:
            try:
                with open(custom_environment, "r") as f:
                    env = yaml.load(f.read())
                    logging.warning("Using a custom environment recipe…")
                    log_update(_("(!) Using a custom environment recipe…"))
            except (FileNotFoundError, PermissionError, yaml.YAMLError):
                logging.error("Recipe not not found or not valid…")
                log_update(_("(!) Recipe not not found or not valid…"))
                return Result(False)

            wineboot.kill()

        if env:
            while wineserver.is_alive():
                time.sleep(1)

            for prm in config["Parameters"]:
                if prm in env.get("Parameters", {}):
                    config["Parameters"][prm] = env["Parameters"][prm]

            if (not template and config["Parameters"]["dxvk"]) \
                    or (template and template["config"]["DXVK"] != dxvk):
                # perform dxvk installation if configured
                logging.info("Installing DXVK…")
                log_update(_("Installing DXVK…"))
                self.install_dll_component(config, "dxvk", version=dxvk_name)
                template_updated = True

            if not template and config["Parameters"]["vkd3d"] \
                    or (template and template["config"]["VKD3D"] != vkd3d):
                # perform vkd3d installation if configured
                logging.info("Installing VKD3D…")
                log_update(_("Installing VKD3D…"))
                self.install_dll_component(config, "vkd3d", version=vkd3d_name)
                template_updated = True

            if not template and config["Parameters"]["dxvk_nvapi"] \
                    or (template and template["config"]["NVAPI"] != nvapi):
                # perform nvapi installation if configured
                logging.info("Installing DXVK-NVAPI…")
                log_update(_("Installing DXVK-NVAPI…"))
                self.install_dll_component(config, "dxvk_nvapi", version=nvapi_name)
                template_updated = True

            for dep in env.get("Installed_Dependencies", []):
                if template and dep in template["config"]["Installed_Dependencies"]:
                    continue
                if dep in self.supported_dependencies:
                    _dep = self.supported_dependencies[dep]
                    log_update(_("Installing dependency: %s …") % _dep.get("Description", "n/a"))
                    self.dependency_manager.install(config, [dep, _dep])
                    template_updated = True

        # save bottle config
        with open(f"{bottle_complete_path}/bottle.yml", "w") as conf_file:
            yaml.dump(config, conf_file, indent=4)
            conf_file.close()

        if versioning:
            # create first state if versioning enabled
            logging.info("Creating versioning state 0…")
            log_update(_("Creating versioning state 0…"))
            self.versioning_manager.create_state(
                config=config,
                comment="First boot"
            )

        # set status created and UI usability
        logging.info(f"New bottle created: {bottle_name}", jn=True)
        log_update(_("Finalizing…"))

        # wait for all registry changes to be applied
        FileUtils.wait_for_files(reg_files)

        # perform wineboot
        wineboot.update()

        # caching template
        if not template or template_updated:
            logging.info("Caching template…")
            log_update(_("Caching template…"))
            TemplateManager.new(environment, config)

        return Result(
            status=True,
            data={"config": config}
        )

    def __sort_runners(self, prefix: str, fallback: bool = True) -> sorted:
        """
        Return a sorted list of runners for a given prefix. Fallback to the
        first available if fallback argument is True.
        """
        runners = sorted(
            [
                runner
                for runner in self.runners_available
                if runner.startswith(prefix)
            ],
            key=lambda x: x.split("-")[1],
            reverse=True
        )

        if len(runners) > 0:
            return runners[0]

        return self.runners_available[0] if fallback else []

    def get_latest_runner(self, runner_type: str = "wine") -> list:
        """Return the latest available runner for a given type."""
        try:
            if runner_type in ["", "wine"]:
                return self.__sort_runners("soda")
            return self.__sort_runners("proton")
        except IndexError:
            return []

    def delete_bottle(self, config: dict) -> bool:
        """
        Perform wineserver shutdown and delete the bottle.
        TODO: will be replaced by the BottlesManager class.
        """
        logging.info("Stopping bottle…")
        wineboot = WineBoot(config)
        wineserver = WineServer(config)

        wineboot.kill(True)
        wineserver.wait()

        if config.get("Path"):
            logging.info(f"Removing applications installed with the bottle…")
            for inst in glob(f"{Paths.applications}/{config.get('Name')}--*"):
                os.remove(inst)

            if config.get("Custom_Path"):
                logging.info(f"Removing placeholder…")
                with contextlib.suppress(FileNotFoundError):
                    os.remove(os.path.join(
                        Paths.bottles,
                        os.path.basename(config.get("Path")),
                        "placeholder.yml"
                    ))

            logging.info(f"Removing the bottle…")
            path = ManagerUtils.get_bottle_path(config)
            subprocess.run(["rm", "-rf", path], stdout=subprocess.DEVNULL)

            local_bottles_tmp = self.local_bottles.copy()
            for b in local_bottles_tmp.values():
                if b["Path"] == config["Path"]:
                    del self.local_bottles[b["Name"]]
                    break

            logging.info(f"Deleted the bottle in: {path}")
            return True

        logging.error("Empty path found. Disasters unavoidable.")
        return False

    def repair_bottle(self, config: dict) -> bool:
        """
        This function tries to repair a broken bottle, creating a
        new bottle configuration with the latest runner. Each fixed
        bottle will use the Custom environment.
        TODO: will be replaced by the BottlesManager class.
        """
        logging.info(f"Trying to repair the bottle: [{config['Name']}]…")

        wineboot = WineBoot(config)
        bottle_path = f"{Paths.bottles}/{config['Name']}"

        # create new config with path as name and Custom environment
        new_config = Samples.config
        new_config["Name"] = config.get("Name")
        new_config["Runner"] = self.get_latest_runner()
        new_config["Path"] = config.get("Name")
        new_config["Environment"] = "Custom"
        new_config["Creation_Date"] = str(datetime.now())
        new_config["Update_Date"] = str(datetime.now())

        try:
            with open(os.path.join(bottle_path, "bottle.yml"), "w") as conf_file:
                yaml.dump(new_config, conf_file, indent=4)
                conf_file.close()
        except (OSError, IOError, yaml.YAMLError) as e:
            logging.error(f"Failed to repair bottle: {e}")
            return False

        # Execute wineboot in bottle to generate missing files
        wineboot.init()

        # Update bottles
        self.update_bottles()
        return True

    def install_dll_component(
            self,
            config: dict,
            component: str,
            remove: bool = False,
            version: str = False,
            overrides_only: bool = False,
            exclude: list = None
    ) -> Result:
        if exclude is None:
            exclude = []

        if component == "dxvk":
            _version = config.get("DXVK")
            _version = version if version else _version
            if not _version:
                _version = self.dxvk_available[0]
            manager = DXVKComponent(_version)
        elif component == "vkd3d":
            _version = config.get("VKD3D")
            _version = version if version else _version
            if not _version:
                _version = self.vkd3d_available[0]
            manager = VKD3DComponent(_version)
        elif component == "nvapi":
            _version = config.get("NVAPI")
            _version = version if version else _version
            if not _version:
                _version = self.nvapi_available[0]
            manager = NVAPIComponent(_version)
        elif component == "latencyflex":
            _version = config.get("LatencyFleX")
            _version = version if version else _version
            if not _version:
                if len(self.latencyflex_available) == 0:
                    self.check_latencyflex(install_latest=True)
                _version = self.latencyflex_available[0]
            manager = LatencyFleXComponent(_version)
        else:
            return Result(
                status=False,
                data={"message": f"Invalid component: {component}"}
            )

        if remove:
            manager.uninstall(config, exclude)
        else:
            manager.install(config, overrides_only, exclude)

        return Result(status=True)<|MERGE_RESOLUTION|>--- conflicted
+++ resolved
@@ -130,20 +130,10 @@
             RunAsync(self.organize_dependencies, callback=done_fetching("dependencies"))
             
         self.component_manager = ComponentManager(self, _offline, component_fetch_done)
-<<<<<<< HEAD
-        times["ComponentManager"] = time.time()
 
         self.installer_manager = InstallerManager(self, _offline, installer_fetch_done)
-        times["InstallerManager"] = time.time()
 
         self.dependency_manager = DependencyManager(self, _offline, dependency_fetch_done)
-        times["DependencyManager"] = time.time()
-=======
-
-        self.installer_manager = InstallerManager(self, _offline, installer_fetch_done)
-
-        self.dependency_manager = DependencyManager(self, _offline, dependency_fetch_done)
->>>>>>> aa7ec6ae
 
         self.import_manager = ImportManager(self)
         times["ImportManager"] = time.time()
@@ -192,15 +182,12 @@
         self.check_runtimes(install_latest) or rv.set_status(False)
         rv.data["check_runtimes"] = time.time()
 
-<<<<<<< HEAD
         self.check_winebridge(install_latest) or rv.set_status(False)
         rv.data["check_winebridge"] = time.time()
 
         self.check_runners(install_latest) or rv.set_status(False)
         rv.data["check_runners"] = time.time()
 
-=======
->>>>>>> aa7ec6ae
         if not first_run:
             # Those can be run async as they do not do UI update
             RunAsync(self.organize_dependencies)
