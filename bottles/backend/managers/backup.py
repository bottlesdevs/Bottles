--- conflicted
+++ resolved
@@ -17,13 +17,10 @@
 
 import os
 import shutil
-<<<<<<< HEAD
 import tarfile
 import uuid
-=======
 import pathvalidate
 from typing import NewType
->>>>>>> 81354eef
 from gettext import gettext as _
 
 from gi.repository import GLib
