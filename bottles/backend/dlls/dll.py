# dll.py
#
# Copyright 2022 brombinmirko <send@mirko.pm>
#
# This program is free software: you can redistribute it and/or modify
# it under the terms of the GNU General Public License as published by
# the Free Software Foundation, in version 3 of the License.
#
# This program is distributed in the hope that it will be useful,
# but WITHOUT ANY WARRANTY; without even the implied warranty of
# MERCHANTABILITY or FITNESS FOR A PARTICULAR PURPOSE.  See the
# GNU General Public License for more details.
#
# You should have received a copy of the GNU General Public License
# along with this program.  If not, see <http://www.gnu.org/licenses/>.
#

import os
import shutil
from glob import glob
from typing import NewType
from abc import abstractmethod

from bottles.backend.logger import Logger
from bottles.backend.models.config import BottleConfig
from bottles.backend.models.enum import Arch
from bottles.backend.utils.manager import ManagerUtils
from bottles.backend.wine.reg import Reg
from bottles.backend.wine.wineboot import WineBoot

logging = Logger()


class DLLComponent:
    base_path: str = None
    dlls: dict = {}
    version: str = None

    def __init__(self, version: str):
        self.version = version
        self.base_path = self.get_base_path(version)
        self.check()

    @staticmethod
    @abstractmethod
    def get_base_path(version: str):
        pass

    def check(self):
        found = self.dlls.copy()

        for path in self.dlls:
            _path = os.path.join(self.base_path, path)
            if not os.path.exists(_path):
                del found[path]
                continue
            for dll in self.dlls[path]:
                _dll = os.path.join(_path, dll)
                if not os.path.exists(_dll):
                    try:
                        del found[path][dll]
                    except TypeError:
                        # WORKAROUND: I'm not able to find what is causing this
                        #          TypeError, I've tested with some different
                        #          setups and I've never been able to reproduce
                        #          it, so I'm just providing a workaround for
                        #          not breaking the app. Thiw workaround removes
                        #          the path from the list of found dlls as it
                        #          seems to empty in some cases.
                        del found[path]

        if len(found) == 0:
            return False

        self.dlls = found
        return True

    def install(self, config: BottleConfig, overrides_only: bool = False, exclude=None):
        dll_in = []
        bundle = {"HKEY_CURRENT_USER\\Software\\Wine\\DllOverrides": []}
        reg = Reg(config)

        if exclude is None:
            exclude = []

        for path in self.dlls:
            for dll in self.dlls[path]:
                if dll not in exclude:
                    dll_name = dll.split('/')[-1].split('.')[0]
                    if overrides_only:
                        dll_in.append(dll_name)
                    else:
                        if self.__install_dll(config, path, dll, False):
                            dll_in.append(dll_name)

        for dll in dll_in:
            bundle["HKEY_CURRENT_USER\\Software\\Wine\\DllOverrides"].append({
                "value": dll,
                "data": "native,builtin"
            })

        reg.import_bundle(bundle)

    def uninstall(self, config: BottleConfig, exclude=None):
        reg = Reg(config)
        dll_in = []
        bundle = {"HKEY_CURRENT_USER\\Software\\Wine\\DllOverrides": []}

        if exclude is None:
            exclude = []

        for path in self.dlls:
            for dll in self.dlls[path]:
                if dll not in exclude:
                    dll_name = dll.split('/')[-1].split('.')[0]
                    if self.__uninstall_dll(config, path, dll):
                        dll_in.append(dll_name)

        for dll in dll_in:
            bundle["HKEY_CURRENT_USER\\Software\\Wine\\DllOverrides"].append({
                "value": dll,
                "data": "-"
            })

        reg.import_bundle(bundle)

    @staticmethod
    def __get_sys_path(config: BottleConfig, path: str):
        if config.Arch == Arch.WIN32:
            if path in ["x32", "x86"]:
                return "system32"
<<<<<<< HEAD
        if config.Arch == Arch.WIN64:
            if path in ["x64"] or any(arch in path for arch in ("x86_64", "lib64")):
=======
        if config["Arch"] == "win64":
            if path in ["x64"] or any(arch in path for arch in ("x86_64", "lib64", "lib/")):
>>>>>>> cbb97ecf
                return "system32"
            if path in ["x32", "x86"]:
                return "syswow64"
        return None

    def __install_dll(self, config: BottleConfig, path: str, dll: str, remove: bool = False):
        dll_name = dll.split('/')[-1]
        bottle = ManagerUtils.get_bottle_path(config)
        bottle = os.path.join(bottle, "drive_c", "windows")
        source = os.path.join(self.base_path, path, dll)
        path = self.__get_sys_path(config, path)

        if path is not None:
            target = os.path.join(bottle, path, dll_name)
        else:
            target = None

        print(f"{source} -> {target}")

        if target is not None:
            if not remove:
                if os.path.exists(target) and not os.path.exists(f"{target}.bck"):
                    shutil.copy(target, f"{target}.bck")
                try:
                    shutil.copyfile(source, target)
                except FileNotFoundError:
                    logging.warning(f"{source} not found")  # TODO: should not be ok but just ignore it for now
                    return False
                '''
                reg.add(
                    key="HKEY_CURRENT_USER\\Software\\Wine\\DllOverrides",
                    value=dll_name.split('.')[0],
                    data="native,builtin"
                )
                '''
                return True

            if os.path.exists(f"{target}.bck"):
                shutil.move(f"{target}.bck", target)
            elif os.path.exists(target):
                os.remove(target)
            '''
            reg.remove(
                key="HKEY_CURRENT_USER\\Software\\Wine\\DllOverrides",
                value=dll_name.split('.')[0]
            )
            '''
            return True

    def __uninstall_dll(self, config, path: str, dll: str):
        return self.__install_dll(config, path, dll, remove=True)<|MERGE_RESOLUTION|>--- conflicted
+++ resolved
@@ -129,13 +129,8 @@
         if config.Arch == Arch.WIN32:
             if path in ["x32", "x86"]:
                 return "system32"
-<<<<<<< HEAD
         if config.Arch == Arch.WIN64:
-            if path in ["x64"] or any(arch in path for arch in ("x86_64", "lib64")):
-=======
-        if config["Arch"] == "win64":
             if path in ["x64"] or any(arch in path for arch in ("x86_64", "lib64", "lib/")):
->>>>>>> cbb97ecf
                 return "system32"
             if path in ["x32", "x86"]:
                 return "syswow64"
