--- conflicted
+++ resolved
@@ -35,12 +35,8 @@
 class DLLComponent:
     base_path: str
     dlls: dict = {}
-<<<<<<< HEAD
-    version: str
-=======
     checked_dlls: dict = {}
     version: str = None
->>>>>>> 17571dc6
 
     def __init__(self, version: str):
         self.version = version
@@ -52,13 +48,8 @@
     def get_base_path(version: str) -> str:
         pass
 
-<<<<<<< HEAD
     def check(self) -> bool:
-        found = self.dlls.copy()
-=======
-    def check(self):
         found = deepcopy(self.dlls)
->>>>>>> 17571dc6
 
         if None in self.dlls:
             logging.error(f"DLL(s) \"{self.dlls[None]}\" path haven't been found, ignoring...")
